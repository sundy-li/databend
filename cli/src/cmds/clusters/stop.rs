// Copyright 2020 Datafuse Labs.
//
// Licensed under the Apache License, Version 2.0 (the "License");
// you may not use this file except in compliance with the License.
// You may obtain a copy of the License at
//
//     http://www.apache.org/licenses/LICENSE-2.0
//
// Unless required by applicable law or agreed to in writing, software
// distributed under the License is distributed on an "AS IS" BASIS,
// WITHOUT WARRANTIES OR CONDITIONS OF ANY KIND, either express or implied.
// See the License for the specific language governing permissions and
// limitations under the License.

use std::sync::Arc;

use async_trait::async_trait;
use clap::App;
use clap::AppSettings;
use clap::Arg;
use clap::ArgMatches;

use crate::cmds::clusters::cluster::ClusterProfile;
use crate::cmds::clusters::utils;
use crate::cmds::command::Command;
use crate::cmds::status::LocalRuntime;
use crate::cmds::Config;
use crate::cmds::Status;
use crate::cmds::Writer;
use crate::error::CliError;
use crate::error::Result;

#[derive(Clone)]
pub struct StopCommand {
    conf: Config,
}

impl StopCommand {
    pub fn create(conf: Config) -> Self {
        StopCommand { conf }
    }

    pub async fn stop_current_local_services(
        status: &mut Status,
        writer: &mut Writer,
    ) -> Result<()> {
        writer.write_warn("Start to clean up local services".to_string());
        for (fs, query) in status.get_local_query_configs() {
            if query.kill().await.is_err() {
                if Status::delete_local_config(status, "query".to_string(), fs.clone()).is_err() {
                    writer.write_err(format!("Cannot clean query config in {}", fs.clone()))
                }
                writer.write_err(format!(
                    "Cannot kill query service with config in {}",
                    fs.clone()
                ))
            }

            if Status::delete_local_config(status, "query".to_string(), fs.clone()).is_err() {
                writer.write_err(format!("cannot clean query config in {}", fs.clone()))
            }
            writer.write_warn(format!("Stopped query service with config in {}", fs));
        }
        if status.get_local_meta_config().is_some() {
            let (fs, meta) = status.get_local_meta_config().unwrap();
            if meta.kill().await.is_err() {
                writer.write_err(format!("Cannot kill meta service with config in {}", fs));
                if Status::delete_local_config(status, "meta".to_string(), fs.clone()).is_err() {
                    writer.write_err(format!("Cannot clean meta config in {}", fs))
                }
            }
            Status::delete_local_config(status, "meta".to_string(), fs.clone())
                .expect("cannot clean meta config");
            writer.write_warn(format!("Stopped meta service with config in {}", fs));
        }
        if status.get_local_dashboard_config().is_some() {
            let (fs, dash) = status.get_local_dashboard_config().unwrap();
            if dash.kill().await.is_err() {
                writer.write_err(format!(
                    "Cannot kill dashboard service with config in {}",
                    fs
                ));
                if Status::delete_local_config(status, "meta".to_string(), fs.clone()).is_err() {
                    writer.write_err(format!("Cannot clean meta config in {}", fs))
                }
            }
            Status::delete_local_config(status, "dashboard".to_string(), fs.clone())
                .expect("cannot clean meta config");
            writer.write_warn(format!("Stopped meta service with config in {}", fs));
        }
        Ok(())
    }

    async fn local_exec_match(&self, writer: &mut Writer, _args: &ArgMatches) -> Result<()> {
        match self.local_exec_precheck().await {
            Ok(_) => {
                let mut status = Status::read(self.conf.clone())?;
                if let Err(e) = StopCommand::stop_current_local_services(&mut status, writer).await
                {
                    writer.write_err(format!("{:?}", e));
                };
                status.current_profile = None;
                status.write()?;
                writer.write_rocket("Stopped all services".to_string());
            }
            Err(e) => {
                writer.write_err(format!("{:?}", e));
            }
        }
        //(TODO) purge semantics
        Ok(())
    }

    // precheck delete commands
    async fn local_exec_precheck(&self) -> Result<()> {
        let status = Status::read(self.conf.clone())?;
        if status.current_profile.is_none() {
            return Err(CliError::Unknown(format!(
                "❗ No current profile exists in {}",
                status.local_config_dir
            )));
        }
        if !status.has_local_configs() {
            return Err(CliError::Unknown(format!(
                "❗ Does not have local config in {}",
                status.local_config_dir
            )));
        }

        Ok(())
    }
}

#[async_trait]
impl Command for StopCommand {
    fn name(&self) -> &str {
        "stop"
    }

    fn clap(&self) -> App<'static> {
        App::new("stop")
            .setting(AppSettings::DisableVersionFlag)
            .about(self.about())
            .arg(
                Arg::new("profile")
                    .long("profile")
                    .about("Profile to delete, support local and clusters")
                    .required(false)
                    .takes_value(true),
            )
            .arg(
                Arg::new("purge")
                    .long("purge")
                    .takes_value(false)
                    .about("Purge would delete both persist data and deploy instances"),
            )
    }

<<<<<<< HEAD
    fn subcommands(&self) -> Vec<Arc<dyn Command>> {
        vec![]
    }

    fn about(&self) -> &'static str {
        "Delete a databend cluster (delete current cluster by default)"
=======
    fn about(&self) -> &str {
        "stop" // TODO
>>>>>>> 06adc11b
    }

    fn is(&self, s: &str) -> bool {
        s.contains(self.name())
    }

    fn subcommands(&self) -> Vec<Arc<dyn Command>> {
        vec![]
    }

    async fn exec_matches(&self, writer: &mut Writer, args: Option<&ArgMatches>) -> Result<()> {
        match args {
            Some(matches) => {
                let status = Status::read(self.conf.clone())?;
                let p = utils::get_profile(status, matches.value_of("profile"));
                match p {
                    Ok(ClusterProfile::Local) => {
                        return self.local_exec_match(writer, matches).await
                    }
                    Ok(ClusterProfile::Cluster) => {
                        todo!()
                    }
                    Err(e) => writer.write_err(format!("Cannot parse profile, {:?}", e)),
                }
            }
            None => {
                writer.write_err("Cannot find matches for cluster delete".to_string());
            }
        }

        Ok(())
    }
}<|MERGE_RESOLUTION|>--- conflicted
+++ resolved
@@ -156,25 +156,16 @@
             )
     }
 
-<<<<<<< HEAD
     fn subcommands(&self) -> Vec<Arc<dyn Command>> {
         vec![]
     }
 
     fn about(&self) -> &'static str {
         "Delete a databend cluster (delete current cluster by default)"
-=======
-    fn about(&self) -> &str {
-        "stop" // TODO
->>>>>>> 06adc11b
     }
 
     fn is(&self, s: &str) -> bool {
         s.contains(self.name())
-    }
-
-    fn subcommands(&self) -> Vec<Arc<dyn Command>> {
-        vec![]
     }
 
     async fn exec_matches(&self, writer: &mut Writer, args: Option<&ArgMatches>) -> Result<()> {
