--- conflicted
+++ resolved
@@ -145,11 +145,7 @@
 geo = { version = "0.27.0", features = ["use-serde"] }
 geozero = { version = "0.11.0", features = ["default", "with-wkb"] }
 itertools = "0.10.5"
-<<<<<<< HEAD
-log = { version = "0.4.20", features = ["serde", "kv_unstable_std"] }
-=======
 log = { version = "0.4.21", features = ["serde", "kv_unstable_std"] }
->>>>>>> ed383561
 logcall = "0.1.5"
 match-template = "0.0.1"
 metrics = "0.20.1"
