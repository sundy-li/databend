// Copyright 2021 Datafuse Labs
//
// Licensed under the Apache License, Version 2.0 (the "License");
// you may not use this file except in compliance with the License.
// You may obtain a copy of the License at
//
//     http://www.apache.org/licenses/LICENSE-2.0
//
// Unless required by applicable law or agreed to in writing, software
// distributed under the License is distributed on an "AS IS" BASIS,
// WITHOUT WARRANTIES OR CONDITIONS OF ANY KIND, either express or implied.
// See the License for the specific language governing permissions and
// limitations under the License.

use std::collections::BTreeMap;
use std::time::Duration;

use databend_common_meta_app::principal::AuthType;
use databend_common_meta_app::principal::FileFormatOptionsAst;
use databend_common_meta_app::principal::PrincipalIdentity;
use databend_common_meta_app::principal::UserIdentity;
use databend_common_meta_app::principal::UserPrivilegeType;
use databend_common_meta_app::schema::CatalogType;
use databend_common_meta_app::schema::CreateOption;
use databend_common_meta_app::share::ShareGrantObjectName;
use databend_common_meta_app::share::ShareGrantObjectPrivilege;
use databend_common_meta_app::share::ShareNameIdent;
use nom::branch::alt;
use nom::combinator::consumed;
use nom::combinator::map;
use nom::combinator::value;
use nom::Slice;

use crate::ast::*;
use crate::parser::common::*;
use crate::parser::copy::copy_into;
use crate::parser::copy::copy_into_table;
use crate::parser::data_mask::data_mask_policy;
use crate::parser::expr::subexpr;
use crate::parser::expr::*;
use crate::parser::input::Input;
use crate::parser::query::*;
use crate::parser::share::share_endpoint_uri_location;
use crate::parser::stage::*;
use crate::parser::stream::stream_table;
use crate::parser::token::*;
use crate::parser::Error;
use crate::parser::ErrorKind;
use crate::rule;

pub enum ShowGrantOption {
    PrincipalIdentity(PrincipalIdentity),
    ShareGrantObjectName(ShareGrantObjectName),
    ShareName(String),
}

#[derive(Clone)]
pub enum CreateDatabaseOption {
    DatabaseEngine(DatabaseEngine),
    FromShare(ShareNameIdent),
}

pub fn statement_body(i: Input) -> IResult<Statement> {
    let explain = map_res(
        rule! {
            EXPLAIN ~ ( "(" ~ #comma_separated_list1(explain_option) ~ ")" )? ~ ( AST | SYNTAX | PIPELINE | JOIN | GRAPH | FRAGMENTS | RAW | OPTIMIZED | MEMO )? ~ #statement
        },
        |(_, options, opt_kind, statement)| {
            Ok(Statement::Explain {
                kind: match opt_kind.map(|token| token.kind) {
                    Some(TokenKind::AST) => {
                        let formatted_stmt =
                            format_statement(statement.stmt.clone()).map_err(|_| {
                                nom::Err::Failure(ErrorKind::Other("invalid statement"))
                            })?;
                        ExplainKind::Ast(formatted_stmt)
                    }
                    Some(TokenKind::SYNTAX) => {
                        let pretty_stmt =
                            pretty_statement(statement.stmt.clone(), 10).map_err(|_| {
                                nom::Err::Failure(ErrorKind::Other("invalid statement"))
                            })?;
                        ExplainKind::Syntax(pretty_stmt)
                    }
                    Some(TokenKind::PIPELINE) => ExplainKind::Pipeline,
                    Some(TokenKind::JOIN) => ExplainKind::Join,
                    Some(TokenKind::GRAPH) => ExplainKind::Graph,
                    Some(TokenKind::FRAGMENTS) => ExplainKind::Fragments,
                    Some(TokenKind::RAW) => ExplainKind::Raw,
                    Some(TokenKind::OPTIMIZED) => ExplainKind::Optimized,
                    Some(TokenKind::MEMO) => ExplainKind::Memo("".to_string()),
                    None => ExplainKind::Plan,
                    _ => unreachable!(),
                },
                options: options.as_ref().map_or(vec![], |(_, opts, _)| opts.clone()),
                query: Box::new(statement.stmt),
            })
        },
    );
    let explain_analyze = map(
        rule! {
            EXPLAIN ~ ANALYZE ~ #statement
        },
        |(_, _, statement)| Statement::ExplainAnalyze {
            query: Box::new(statement.stmt),
        },
    );

    let create_task = map(
        rule! {
            CREATE ~ TASK ~ ( IF ~ ^NOT ~ ^EXISTS )?
            ~ #ident
            ~ #task_warehouse_option
            ~ (SCHEDULE ~ "=" ~ #task_schedule_option)?
            ~ (AFTER ~ #comma_separated_list0(literal_string))?
            ~ (WHEN ~ #expr )?
            ~ (SUSPEND_TASK_AFTER_NUM_FAILURES ~ "=" ~ #literal_u64)?
            ~ ( ERROR_INTEGRATION ~  ^"=" ~ ^#literal_string )?
            ~ ( (COMMENT | COMMENTS) ~ ^"=" ~ ^#literal_string )?
            ~ (#set_table_option)?
            ~ AS ~ #task_sql_block
        },
        |(
            _,
            _,
            opt_if_not_exists,
            task,
            warehouse_opts,
            schedule_opts,
            after_tasks,
            when_conditions,
            suspend_opt,
            error_integration,
            comment_opt,
            session_opts,
            _,
            sql,
        )| {
            let session_opts = session_opts.unwrap_or_default();
            Statement::CreateTask(CreateTaskStmt {
                if_not_exists: opt_if_not_exists.is_some(),
                name: task.to_string(),
                warehouse_opts,
                schedule_opts: schedule_opts.map(|(_, _, opt)| opt),
                suspend_task_after_num_failures: suspend_opt.map(|(_, _, num)| num),
                comments: comment_opt.map(|v| v.2).unwrap_or_default(),
                after: match after_tasks {
                    Some((_, tasks)) => tasks,
                    None => Vec::new(),
                },
                error_integration: error_integration.map(|(_, _, name)| name.to_string()),
                when_condition: when_conditions.map(|(_, cond)| cond.to_string()),
                sql,
                session_parameters: session_opts,
            })
        },
    );

    let alter_task = map(
        rule! {
            ALTER ~ TASK ~ ( IF ~ ^EXISTS )?
            ~ #ident ~ #alter_task_option
        },
        |(_, _, opt_if_exists, task, options)| {
            Statement::AlterTask(AlterTaskStmt {
                if_exists: opt_if_exists.is_some(),
                name: task.to_string(),
                options,
            })
        },
    );

    let drop_task = map(
        rule! {
            DROP ~ TASK ~ ( IF ~ ^EXISTS )?
            ~ #ident
        },
        |(_, _, opt_if_exists, task)| {
            Statement::DropTask(DropTaskStmt {
                if_exists: opt_if_exists.is_some(),
                name: task.to_string(),
            })
        },
    );
    let show_tasks = map(
        rule! {
            SHOW ~ TASKS ~ #show_limit?
        },
        |(_, _, limit)| Statement::ShowTasks(ShowTasksStmt { limit }),
    );

    let execute_task = map(
        rule! {
            EXECUTE ~ TASK ~ #ident
        },
        |(_, _, task)| {
            Statement::ExecuteTask(ExecuteTaskStmt {
                name: task.to_string(),
            })
        },
    );

    let desc_task = map(
        rule! {
            ( DESC | DESCRIBE ) ~ TASK ~ #ident
        },
        |(_, _, task)| {
            Statement::DescribeTask(DescribeTaskStmt {
                name: task.to_string(),
            })
        },
    );

    let merge = map(
        rule! {
            MERGE ~ #hint?
            ~ INTO ~ #dot_separated_idents_1_to_3 ~ #table_alias?
            ~ USING ~ #merge_source
            ~ ON ~ #expr ~ (#match_clause | #unmatch_clause)*
        },
        |(
            _,
            opt_hints,
            _,
            (catalog, database, table),
            target_alias,
            _,
            source,
            _,
            join_expr,
            merge_options,
        )| {
            Statement::MergeInto(MergeIntoStmt {
                hints: opt_hints,
                catalog,
                database,
                table_ident: table,
                source,
                target_alias,
                join_expr,
                merge_options,
            })
        },
    );

    let delete = map(
        rule! {
            DELETE ~ #hint? ~ FROM ~ #table_reference_with_alias
            ~ ( WHERE ~ ^#expr )?
        },
        |(_, hints, _, table, opt_selection)| {
            Statement::Delete(DeleteStmt {
                hints,
                table,
                selection: opt_selection.map(|(_, selection)| selection),
            })
        },
    );

    let update = map(
        rule! {
            UPDATE ~ #hint? ~ #table_reference_only
            ~ SET ~ ^#comma_separated_list1(update_expr)
            ~ ( WHERE ~ ^#expr )?
        },
        |(_, hints, table, _, update_list, opt_selection)| {
            Statement::Update(UpdateStmt {
                hints,
                table,
                update_list,
                selection: opt_selection.map(|(_, selection)| selection),
            })
        },
    );

    let show_settings = map(
        rule! {
            SHOW ~ SETTINGS ~ #show_options?
        },
        |(_, _, show_options)| Statement::ShowSettings { show_options },
    );
    let show_stages = value(Statement::ShowStages, rule! { SHOW ~ STAGES });
    let show_process_list = map(
        rule! {
            SHOW ~ PROCESSLIST ~ #show_options?
        },
        |(_, _, show_options)| Statement::ShowProcessList { show_options },
    );
    let show_metrics = map(
        rule! {
            SHOW ~ METRICS ~ #show_options?
        },
        |(_, _, show_options)| Statement::ShowMetrics { show_options },
    );
    let show_engines = map(
        rule! {
            SHOW ~ ENGINES ~ #show_options?
        },
        |(_, _, show_options)| Statement::ShowEngines { show_options },
    );
    let show_functions = map(
        rule! {
            SHOW ~ FUNCTIONS ~ #show_options?
        },
        |(_, _, show_options)| Statement::ShowFunctions { show_options },
    );
    let show_user_functions = map(
        rule! {
            SHOW ~ USER ~ FUNCTIONS ~ #show_options?
        },
        |(_, _, _, show_options)| Statement::ShowUserFunctions { show_options },
    );
    let show_table_functions = map(
        rule! {
            SHOW ~ TABLE_FUNCTIONS ~ #show_options?
        },
        |(_, _, show_options)| Statement::ShowTableFunctions { show_options },
    );
    let show_indexes = map(
        rule! {
            SHOW ~ INDEXES ~ #show_options?
        },
        |(_, _, show_options)| Statement::ShowIndexes { show_options },
    );
    let show_locks = map(
        rule! {
            SHOW ~ LOCKS ~ ( IN ~ ^ACCOUNT )? ~ #limit_where?
        },
        |(_, _, opt_in_account, limit)| {
            Statement::ShowLocks(ShowLocksStmt {
                in_account: opt_in_account.is_some(),
                limit,
            })
        },
    );

    // kill query 199;
    let kill_stmt = map(
        rule! {
            KILL ~ #kill_target ~ #parameter_to_string
        },
        |(_, kill_target, object_id)| Statement::KillStmt {
            kill_target,
            object_id,
        },
    );

    let set_variable = map(
        rule! {
            SET ~ GLOBAL? ~ #ident ~ "=" ~ #subexpr(0)
        },
        |(_, opt_is_global, variable, _, value)| Statement::SetVariable {
            is_global: opt_is_global.is_some(),
            variable,
            value: Box::new(value),
        },
    );

    let unset_variable = map(
        rule! {
            UNSET ~ #unset_source
        },
        |(_, unset_source)| {
            Statement::UnSetVariable(UnSetStmt {
                source: unset_source,
            })
        },
    );

    let set_role = map(
        rule! {
            SET ~ DEFAULT? ~ ROLE ~ #role_name
        },
        |(_, opt_is_default, _, role_name)| Statement::SetRole {
            is_default: opt_is_default.is_some(),
            role_name,
        },
    );

    let set_secondary_roles = map(
        rule! {
            SET ~ SECONDARY ~ ROLES ~ (ALL | NONE)
        },
        |(_, _, _, token)| {
            let option = match token.kind {
                TokenKind::ALL => SecondaryRolesOption::All,
                TokenKind::NONE => SecondaryRolesOption::None,
                _ => unreachable!(),
            };
            Statement::SetSecondaryRoles { option }
        },
    );

    // catalogs
    let show_catalogs = map(
        rule! {
            SHOW ~ CATALOGS ~ #show_limit?
        },
        |(_, _, limit)| Statement::ShowCatalogs(ShowCatalogsStmt { limit }),
    );
    let show_create_catalog = map(
        rule! {
            SHOW ~ CREATE ~ CATALOG ~ #ident
        },
        |(_, _, _, catalog)| Statement::ShowCreateCatalog(ShowCreateCatalogStmt { catalog }),
    );
    // TODO: support `COMMENT` in create catalog
    // TODO: use a more specific option struct instead of BTreeMap
    let create_catalog = map(
        rule! {
            CREATE ~ CATALOG ~ ( IF ~ ^NOT ~ ^EXISTS )?
            ~ #ident
            ~ TYPE ~ "=" ~ #catalog_type
            ~ CONNECTION ~ "=" ~ #connection_options
        },
        |(_, _, opt_if_not_exists, catalog, _, _, ty, _, _, options)| {
            Statement::CreateCatalog(CreateCatalogStmt {
                if_not_exists: opt_if_not_exists.is_some(),
                catalog_name: catalog.to_string(),
                catalog_type: ty,
                catalog_options: options,
            })
        },
    );
    let drop_catalog = map(
        rule! {
            DROP ~ CATALOG ~ ( IF ~ ^EXISTS )? ~ #ident
        },
        |(_, _, opt_if_exists, catalog)| {
            Statement::DropCatalog(DropCatalogStmt {
                if_exists: opt_if_exists.is_some(),
                catalog,
            })
        },
    );

    let show_databases = map(
        rule! {
            SHOW ~ FULL? ~ ( DATABASES | SCHEMAS ) ~ ( ( FROM | IN ) ~ ^#ident )? ~ #show_limit?
        },
        |(_, opt_full, _, opt_catalog, limit)| {
            Statement::ShowDatabases(ShowDatabasesStmt {
                catalog: opt_catalog.map(|(_, catalog)| catalog),
                full: opt_full.is_some(),
                limit,
            })
        },
    );
    let show_create_database = map(
        rule! {
            SHOW ~ CREATE ~ ( DATABASE | SCHEMA ) ~ #dot_separated_idents_1_to_2
        },
        |(_, _, _, (catalog, database))| {
            Statement::ShowCreateDatabase(ShowCreateDatabaseStmt { catalog, database })
        },
    );

    let create_database = map_res(
        rule! {
            CREATE
            ~ ( OR ~ ^REPLACE )?
            ~ ( DATABASE | SCHEMA )
            ~ ( IF ~ ^NOT ~ ^EXISTS )?
            ~ #database_ref
            ~ #create_database_option?
        },
        |(_, opt_or_replace, _, opt_if_not_exists, database, create_database_option)| {
            let create_option =
                parse_create_option(opt_or_replace.is_some(), opt_if_not_exists.is_some())?;

            let statement = match create_database_option {
                Some(CreateDatabaseOption::DatabaseEngine(engine)) => {
                    Statement::CreateDatabase(CreateDatabaseStmt {
                        create_option,
                        database,
                        engine: Some(engine),
                        options: vec![],
                        from_share: None,
                    })
                }
                Some(CreateDatabaseOption::FromShare(share_name)) => {
                    Statement::CreateDatabase(CreateDatabaseStmt {
                        create_option,
                        database,
                        engine: None,
                        options: vec![],
                        from_share: Some(share_name),
                    })
                }
                None => Statement::CreateDatabase(CreateDatabaseStmt {
                    create_option,
                    database,
                    engine: None,
                    options: vec![],
                    from_share: None,
                }),
            };

            Ok(statement)
        },
    );

    let drop_database = map(
        rule! {
            DROP ~ ( DATABASE | SCHEMA ) ~ ( IF ~ ^EXISTS )? ~ #dot_separated_idents_1_to_2
        },
        |(_, _, opt_if_exists, (catalog, database))| {
            Statement::DropDatabase(DropDatabaseStmt {
                if_exists: opt_if_exists.is_some(),
                catalog,
                database,
            })
        },
    );

    let undrop_database = map(
        rule! {
            UNDROP ~ DATABASE ~ #dot_separated_idents_1_to_2
        },
        |(_, _, (catalog, database))| {
            Statement::UndropDatabase(UndropDatabaseStmt { catalog, database })
        },
    );

    let alter_database = map(
        rule! {
            ALTER ~ DATABASE ~ ( IF ~ ^EXISTS )? ~ #dot_separated_idents_1_to_2 ~ #alter_database_action
        },
        |(_, _, opt_if_exists, (catalog, database), action)| {
            Statement::AlterDatabase(AlterDatabaseStmt {
                if_exists: opt_if_exists.is_some(),
                catalog,
                database,
                action,
            })
        },
    );
    let use_database = map(
        rule! {
            USE ~ #ident
        },
        |(_, database)| Statement::UseDatabase { database },
    );
    let show_tables = map(
        rule! {
            SHOW ~ FULL? ~ TABLES ~ HISTORY? ~ ( ( FROM | IN ) ~ #dot_separated_idents_1_to_2 )? ~ #show_limit?
        },
        |(_, opt_full, _, opt_history, ctl_db, limit)| {
            let (catalog, database) = match ctl_db {
                Some((_, (Some(c), d))) => (Some(c), Some(d)),
                Some((_, (None, d))) => (None, Some(d)),
                _ => (None, None),
            };
            Statement::ShowTables(ShowTablesStmt {
                catalog,
                database,
                full: opt_full.is_some(),
                limit,
                with_history: opt_history.is_some(),
            })
        },
    );
    let show_columns = map(
        rule! {
            SHOW
            ~ FULL? ~ COLUMNS
            ~ ( FROM | IN ) ~ #ident
            ~ (( FROM | IN ) ~ ^#dot_separated_idents_1_to_2)?
            ~ #show_limit?
        },
        |(_, opt_full, _, _, table, ctl_db, limit)| {
            let (catalog, database) = match ctl_db {
                Some((_, (Some(c), d))) => (Some(c), Some(d)),
                Some((_, (None, d))) => (None, Some(d)),
                _ => (None, None),
            };
            Statement::ShowColumns(ShowColumnsStmt {
                catalog,
                database,
                table,
                full: opt_full.is_some(),
                limit,
            })
        },
    );
    let show_create_table = map(
        rule! {
            SHOW ~ CREATE ~ TABLE ~ #dot_separated_idents_1_to_3
        },
        |(_, _, _, (catalog, database, table))| {
            Statement::ShowCreateTable(ShowCreateTableStmt {
                catalog,
                database,
                table,
            })
        },
    );
    let describe_table = map(
        rule! {
            ( DESC | DESCRIBE ) ~ TABLE? ~ #dot_separated_idents_1_to_3
        },
        |(_, _, (catalog, database, table))| {
            Statement::DescribeTable(DescribeTableStmt {
                catalog,
                database,
                table,
            })
        },
    );

    // parse `show fields from` statement
    let show_fields = map(
        rule! {
            SHOW ~ FIELDS ~ FROM ~ #dot_separated_idents_1_to_3
        },
        |(_, _, _, (catalog, database, table))| {
            Statement::DescribeTable(DescribeTableStmt {
                catalog,
                database,
                table,
            })
        },
    );

    let show_tables_status = map(
        rule! {
            SHOW ~ ( TABLES | TABLE ) ~ STATUS ~ ( FROM ~ ^#ident )? ~ #show_limit?
        },
        |(_, _, _, opt_database, limit)| {
            Statement::ShowTablesStatus(ShowTablesStatusStmt {
                database: opt_database.map(|(_, database)| database),
                limit,
            })
        },
    );
    let show_drop_tables_status = map(
        rule! {
            SHOW ~ DROP ~ ( TABLES | TABLE ) ~ ( FROM ~ ^#ident )? ~ #show_limit?
        },
        |(_, _, _, opt_database, limit)| {
            Statement::ShowDropTables(ShowDropTablesStmt {
                database: opt_database.map(|(_, database)| database),
                limit,
            })
        },
    );

    let attach_table = map(
        rule! {
            ATTACH ~ TABLE ~ #dot_separated_idents_1_to_3 ~ #uri_location ~ READ_ONLY?
        },
        |(_, _, (catalog, database, table), uri_location, opt_read_only)| {
            Statement::AttachTable(AttachTableStmt {
                catalog,
                database,
                table,
                uri_location,
                read_only: opt_read_only.is_some(),
            })
        },
    );
    let create_table = map_res(
        rule! {
            CREATE ~ ( OR ~ ^REPLACE )? ~ TRANSIENT? ~ TABLE ~ ( IF ~ ^NOT ~ ^EXISTS )?
            ~ #dot_separated_idents_1_to_3
            ~ #create_table_source?
            ~ ( #engine )?
            ~ ( #uri_location )?
            ~ ( CLUSTER ~ ^BY ~ ^"(" ~ ^#comma_separated_list1(expr) ~ ^")" )?
            ~ ( #table_option )?
            ~ ( AS ~ ^#query )?
        },
        |(
            _,
            opt_or_replace,
            opt_transient,
            _,
            opt_if_not_exists,
            (catalog, database, table),
            source,
            engine,
            uri_location,
            opt_cluster_by,
            opt_table_options,
            opt_as_query,
        )| {
            let create_option =
                parse_create_option(opt_or_replace.is_some(), opt_if_not_exists.is_some())?;
            Ok(Statement::CreateTable(CreateTableStmt {
                create_option,
                catalog,
                database,
                table,
                source,
                engine,
                uri_location,
                cluster_by: opt_cluster_by
                    .map(|(_, _, _, exprs, _)| exprs)
                    .unwrap_or_default(),
                table_options: opt_table_options.unwrap_or_default(),
                as_query: opt_as_query.map(|(_, query)| Box::new(query)),
                transient: opt_transient.is_some(),
            }))
        },
    );
    let drop_table = map(
        rule! {
            DROP ~ TABLE ~ ( IF ~ ^EXISTS )? ~ #dot_separated_idents_1_to_3 ~ ALL?
        },
        |(_, _, opt_if_exists, (catalog, database, table), opt_all)| {
            Statement::DropTable(DropTableStmt {
                if_exists: opt_if_exists.is_some(),
                catalog,
                database,
                table,
                all: opt_all.is_some(),
            })
        },
    );
    let undrop_table = map(
        rule! {
            UNDROP ~ TABLE ~ #dot_separated_idents_1_to_3
        },
        |(_, _, (catalog, database, table))| {
            Statement::UndropTable(UndropTableStmt {
                catalog,
                database,
                table,
            })
        },
    );
    let alter_table = map(
        rule! {
            ALTER ~ TABLE ~ ( IF ~ ^EXISTS )? ~ #table_reference_only ~ #alter_table_action
        },
        |(_, _, opt_if_exists, table_reference, action)| {
            Statement::AlterTable(AlterTableStmt {
                if_exists: opt_if_exists.is_some(),
                table_reference,
                action,
            })
        },
    );
    let rename_table = map(
        rule! {
            RENAME ~ TABLE ~ ( IF ~ ^EXISTS )? ~ #dot_separated_idents_1_to_3 ~ TO ~ #dot_separated_idents_1_to_3
        },
        |(
            _,
            _,
            opt_if_exists,
            (catalog, database, table),
            _,
            (new_catalog, new_database, new_table),
        )| {
            Statement::RenameTable(RenameTableStmt {
                if_exists: opt_if_exists.is_some(),
                catalog,
                database,
                table,
                new_catalog,
                new_database,
                new_table,
            })
        },
    );
    let truncate_table = map(
        rule! {
            TRUNCATE ~ TABLE ~ #dot_separated_idents_1_to_3
        },
        |(_, _, (catalog, database, table))| {
            Statement::TruncateTable(TruncateTableStmt {
                catalog,
                database,
                table,
            })
        },
    );
    let optimize_table = map(
        rule! {
            OPTIMIZE ~ TABLE ~ #dot_separated_idents_1_to_3 ~ #optimize_table_action ~ ( LIMIT ~ #literal_u64 )?
        },
        |(_, _, (catalog, database, table), action, opt_limit)| {
            Statement::OptimizeTable(OptimizeTableStmt {
                catalog,
                database,
                table,
                action,
                limit: opt_limit.map(|(_, limit)| limit),
            })
        },
    );
    let vacuum_temp_files = map(
        rule! {
            VACUUM ~ TEMPORARY ~ FILES ~ (RETAIN ~ #literal_duration)? ~ (LIMIT ~ #literal_u64)?
        },
        |(_, _, _, retain, opt_limit)| {
            Statement::VacuumTemporaryFiles(VacuumTemporaryFiles {
                limit: opt_limit.map(|(_, limit)| limit),
                retain: retain.map(|(_, reatin)| reatin),
            })
        },
    );
    let vacuum_table = map(
        rule! {
            VACUUM ~ TABLE ~ #dot_separated_idents_1_to_3 ~ #vacuum_table_option
        },
        |(_, _, (catalog, database, table), option)| {
            Statement::VacuumTable(VacuumTableStmt {
                catalog,
                database,
                table,
                option,
            })
        },
    );
    let vacuum_drop_table = map(
        rule! {
            VACUUM ~ DROP ~ TABLE ~ (FROM ~ ^#dot_separated_idents_1_to_2)? ~ #vacuum_drop_table_option
        },
        |(_, _, _, database_option, option)| {
            let (catalog, database) = database_option.map_or_else(
                || (None, None),
                |(_, catalog_database)| (catalog_database.0, Some(catalog_database.1)),
            );
            Statement::VacuumDropTable(VacuumDropTableStmt {
                catalog,
                database,
                option,
            })
        },
    );
    let analyze_table = map(
        rule! {
            ANALYZE ~ TABLE ~ #dot_separated_idents_1_to_3
        },
        |(_, _, (catalog, database, table))| {
            Statement::AnalyzeTable(AnalyzeTableStmt {
                catalog,
                database,
                table,
            })
        },
    );
    let exists_table = map(
        rule! {
            EXISTS ~ TABLE ~ #dot_separated_idents_1_to_3
        },
        |(_, _, (catalog, database, table))| {
            Statement::ExistsTable(ExistsTableStmt {
                catalog,
                database,
                table,
            })
        },
    );

    let create_view = map_res(
        rule! {
            CREATE ~ ( OR ~ ^REPLACE )? ~ VIEW ~ ( IF ~ ^NOT ~ ^EXISTS )?
            ~ #dot_separated_idents_1_to_3
            ~ ( "(" ~ #comma_separated_list1(ident) ~ ")" )?
            ~ AS ~ #query
        },
        |(
            _,
            opt_or_replace,
            _,
            opt_if_not_exists,
            (catalog, database, view),
            opt_columns,
            _,
            query,
        )| {
            let create_option =
                parse_create_option(opt_or_replace.is_some(), opt_if_not_exists.is_some())?;
            Ok(Statement::CreateView(CreateViewStmt {
                create_option,
                catalog,
                database,
                view,
                columns: opt_columns
                    .map(|(_, columns, _)| columns)
                    .unwrap_or_default(),
                query: Box::new(query),
            }))
        },
    );
    let drop_view = map(
        rule! {
            DROP ~ VIEW ~ ( IF ~ ^EXISTS )? ~ #dot_separated_idents_1_to_3
        },
        |(_, _, opt_if_exists, (catalog, database, view))| {
            Statement::DropView(DropViewStmt {
                if_exists: opt_if_exists.is_some(),
                catalog,
                database,
                view,
            })
        },
    );
    let alter_view = map(
        rule! {
            ALTER ~ VIEW
            ~ #dot_separated_idents_1_to_3
            ~ ( "(" ~ #comma_separated_list1(ident) ~ ")" )?
            ~ AS ~ #query
        },
        |(_, _, (catalog, database, view), opt_columns, _, query)| {
            Statement::AlterView(AlterViewStmt {
                catalog,
                database,
                view,
                columns: opt_columns
                    .map(|(_, columns, _)| columns)
                    .unwrap_or_default(),
                query: Box::new(query),
            })
        },
    );

    let create_index = map_res(
        rule! {
            CREATE
            ~ ( OR ~ ^REPLACE )?
            ~ ASYNC?
            ~ AGGREGATING ~ INDEX
            ~ ( IF ~ ^NOT ~ ^EXISTS )?
            ~ #ident
            ~ AS ~ #query
        },
        |(_, opt_or_replace, opt_async, _, _, opt_if_not_exists, index_name, _, query)| {
            let create_option =
                parse_create_option(opt_or_replace.is_some(), opt_if_not_exists.is_some())?;
            Ok(Statement::CreateIndex(CreateIndexStmt {
                index_type: TableIndexType::Aggregating,
                create_option,
                index_name,
                query: Box::new(query),
                sync_creation: opt_async.is_none(),
            }))
        },
    );

    let drop_index = map(
        rule! {
            DROP ~ AGGREGATING ~ INDEX ~ ( IF ~ ^EXISTS )? ~ #ident
        },
        |(_, _, _, opt_if_exists, index)| {
            Statement::DropIndex(DropIndexStmt {
                if_exists: opt_if_exists.is_some(),
                index,
            })
        },
    );

    let refresh_index = map(
        rule! {
            REFRESH ~ AGGREGATING ~ INDEX ~ #ident ~ ( LIMIT ~ #literal_u64 )?
        },
        |(_, _, _, index, opt_limit)| {
            Statement::RefreshIndex(RefreshIndexStmt {
                index,
                limit: opt_limit.map(|(_, limit)| limit),
            })
        },
    );

    let create_inverted_index = map_res(
        rule! {
            CREATE
            ~ ( OR ~ ^REPLACE )?
            ~ ASYNC?
            ~ INVERTED ~ INDEX
            ~ ( IF ~ ^NOT ~ ^EXISTS )?
            ~ #ident
            ~ ON ~ #dot_separated_idents_1_to_3
            ~ ^"(" ~ ^#comma_separated_list1(ident) ~ ^")"
        },
        |(
            _,
            opt_or_replace,
            opt_async,
            _,
            _,
            opt_if_not_exists,
            index_name,
            _,
            (catalog, database, table),
            _,
            columns,
            _,
        )| {
            let create_option =
                parse_create_option(opt_or_replace.is_some(), opt_if_not_exists.is_some())?;
            Ok(Statement::CreateInvertedIndex(CreateInvertedIndexStmt {
                create_option,
                index_name,
                catalog,
                database,
                table,
                columns,
                sync_creation: opt_async.is_none(),
            }))
        },
    );

    let drop_inverted_index = map(
        rule! {
            DROP ~ INVERTED ~ INDEX ~ ( IF ~ ^EXISTS )? ~ #ident
            ~ ON ~ #dot_separated_idents_1_to_3
        },
        |(_, _, _, opt_if_exists, index_name, _, (catalog, database, table))| {
            Statement::DropInvertedIndex(DropInvertedIndexStmt {
                if_exists: opt_if_exists.is_some(),
                index_name,
                catalog,
                database,
                table,
            })
        },
    );

    let create_virtual_column = map_res(
        rule! {
            CREATE
            ~ ( OR ~ ^REPLACE )?
            ~ VIRTUAL ~ COLUMN
            ~ ( IF ~ ^NOT ~ ^EXISTS )?
            ~ ^"(" ~ ^#comma_separated_list1(expr) ~ ^")"
            ~ FOR ~ #dot_separated_idents_1_to_3
        },
        |(
            _,
            opt_or_replace,
            _,
            _,
            opt_if_not_exists,
            _,
            virtual_columns,
            _,
            _,
            (catalog, database, table),
        )| {
            let create_option =
                parse_create_option(opt_or_replace.is_some(), opt_if_not_exists.is_some())?;
            Ok(Statement::CreateVirtualColumn(CreateVirtualColumnStmt {
                create_option,
                catalog,
                database,
                table,
                virtual_columns,
            }))
        },
    );

    let alter_virtual_column = map(
        rule! {
            ALTER ~ VIRTUAL ~ COLUMN ~ ( IF ~ ^EXISTS )? ~ ^"(" ~ ^#comma_separated_list1(expr) ~ ^")" ~ FOR ~ #dot_separated_idents_1_to_3
        },
        |(_, _, _, opt_if_exists, _, virtual_columns, _, _, (catalog, database, table))| {
            Statement::AlterVirtualColumn(AlterVirtualColumnStmt {
                if_exists: opt_if_exists.is_some(),
                catalog,
                database,
                table,
                virtual_columns,
            })
        },
    );

    let drop_virtual_column = map(
        rule! {
            DROP ~ VIRTUAL ~ COLUMN ~ ( IF ~ ^EXISTS )? ~ FOR ~ #dot_separated_idents_1_to_3
        },
        |(_, _, _, opt_if_exists, _, (catalog, database, table))| {
            Statement::DropVirtualColumn(DropVirtualColumnStmt {
                if_exists: opt_if_exists.is_some(),
                catalog,
                database,
                table,
            })
        },
    );

    let refresh_virtual_column = map(
        rule! {
            REFRESH ~ VIRTUAL ~ COLUMN ~ FOR ~ #dot_separated_idents_1_to_3
        },
        |(_, _, _, _, (catalog, database, table))| {
            Statement::RefreshVirtualColumn(RefreshVirtualColumnStmt {
                catalog,
                database,
                table,
            })
        },
    );

    let show_virtual_columns = map(
        rule! {
            SHOW ~ VIRTUAL ~ COLUMNS ~ (( FROM | IN ) ~ #ident)? ~ (( FROM | IN ) ~ ^#dot_separated_idents_1_to_2)? ~ #show_limit?
        },
        |(_, _, _, opt_table, opt_db, limit)| {
            let table = opt_table.map(|(_, table)| table);
            let (catalog, database) = match opt_db {
                Some((_, (Some(c), d))) => (Some(c), Some(d)),
                Some((_, (None, d))) => (None, Some(d)),
                _ => (None, None),
            };
            Statement::ShowVirtualColumns(ShowVirtualColumnsStmt {
                catalog,
                database,
                table,
                limit,
            })
        },
    );

    let show_users = value(Statement::ShowUsers, rule! { SHOW ~ USERS });
    let create_user = map_res(
        rule! {
            CREATE ~  ( OR ~ ^REPLACE )? ~ USER ~ ( IF ~ ^NOT ~ ^EXISTS )?
            ~ #user_identity
            ~ IDENTIFIED ~ ( WITH ~ ^#auth_type )? ~ ( BY ~ ^#literal_string )?
            ~ ( WITH ~ ^#comma_separated_list1(user_option))?
        },
        |(
            _,
            opt_or_replace,
            _,
            opt_if_not_exists,
            user,
            _,
            opt_auth_type,
            opt_password,
            opt_user_option,
        )| {
            let create_option =
                parse_create_option(opt_or_replace.is_some(), opt_if_not_exists.is_some())?;
            Ok(Statement::CreateUser(CreateUserStmt {
                create_option,
                user,
                auth_option: AuthOption {
                    auth_type: opt_auth_type.map(|(_, auth_type)| auth_type),
                    password: opt_password.map(|(_, password)| password),
                },
                user_options: opt_user_option
                    .map(|(_, user_options)| user_options)
                    .unwrap_or_default(),
            }))
        },
    );
    let alter_user = map(
        rule! {
            ALTER ~ USER ~ ( #map(rule! { USER ~ "(" ~ ")" }, |_| None) | #map(user_identity, Some) )
            ~ ( IDENTIFIED ~ ( WITH ~ ^#auth_type )? ~ ( BY ~ ^#literal_string )? )?
            ~ ( WITH ~ ^#comma_separated_list1(user_option) )?
        },
        |(_, _, user, opt_auth_option, opt_user_option)| {
            Statement::AlterUser(AlterUserStmt {
                user,
                auth_option: opt_auth_option.map(|(_, opt_auth_type, opt_password)| AuthOption {
                    auth_type: opt_auth_type.map(|(_, auth_type)| auth_type),
                    password: opt_password.map(|(_, password)| password),
                }),
                user_options: opt_user_option
                    .map(|(_, user_options)| user_options)
                    .unwrap_or_default(),
            })
        },
    );
    let drop_user = map(
        rule! {
            DROP ~ USER ~ ( IF ~ ^EXISTS )? ~ #user_identity
        },
        |(_, _, opt_if_exists, user)| Statement::DropUser {
            if_exists: opt_if_exists.is_some(),
            user,
        },
    );
    let show_roles = value(Statement::ShowRoles, rule! { SHOW ~ ROLES });
    let create_role = map(
        rule! {
            CREATE ~ ROLE ~ ( IF ~ ^NOT ~ ^EXISTS )? ~ #role_name
        },
        |(_, _, opt_if_not_exists, role_name)| Statement::CreateRole {
            if_not_exists: opt_if_not_exists.is_some(),
            role_name,
        },
    );
    let drop_role = map(
        rule! {
            DROP ~ ROLE ~ ( IF ~ ^EXISTS )? ~ #role_name
        },
        |(_, _, opt_if_exists, role_name)| Statement::DropRole {
            if_exists: opt_if_exists.is_some(),
            role_name,
        },
    );
    let grant = map(
        rule! {
            GRANT ~ #grant_source ~ TO ~ #grant_option
        },
        |(_, source, _, grant_option)| {
            Statement::Grant(GrantStmt {
                source,
                principal: grant_option,
            })
        },
    );
    let grant_ownership = map(
        rule! {
            GRANT ~ OWNERSHIP ~ ON ~ #grant_ownership_level  ~ TO ~ ROLE ~ #role_name
        },
        |(_, _, _, level, _, _, role_name)| {
            Statement::Grant(GrantStmt {
                source: AccountMgrSource::Privs {
                    privileges: vec![UserPrivilegeType::Ownership],
                    level,
                },
                principal: PrincipalIdentity::Role(role_name),
            })
        },
    );
    let show_grants = map(
        rule! {
            SHOW ~ GRANTS ~ #show_grant_option?
        },
        |(_, _, show_grant_option)| match show_grant_option {
            Some(ShowGrantOption::PrincipalIdentity(principal)) => Statement::ShowGrants {
                principal: Some(principal),
            },
            Some(ShowGrantOption::ShareGrantObjectName(object)) => {
                Statement::ShowObjectGrantPrivileges(ShowObjectGrantPrivilegesStmt { object })
            }
            Some(ShowGrantOption::ShareName(share_name)) => {
                Statement::ShowGrantsOfShare(ShowGrantsOfShareStmt { share_name })
            }
            None => Statement::ShowGrants { principal: None },
        },
    );
    let revoke = map(
        rule! {
            REVOKE ~ #grant_source ~ FROM ~ #grant_option
        },
        |(_, source, _, grant_option)| {
            Statement::Revoke(RevokeStmt {
                source,
                principal: grant_option,
            })
        },
    );
    let create_udf = map_res(
        rule! {
            CREATE ~ ( OR ~ ^REPLACE )? ~ FUNCTION ~ ( IF ~ ^NOT ~ ^EXISTS )?
            ~ #ident ~ #udf_definition
            ~ ( DESC ~ ^"=" ~ ^#literal_string )?
        },
        |(_, opt_or_replace, _, opt_if_not_exists, udf_name, definition, opt_description)| {
            let create_option =
                parse_create_option(opt_or_replace.is_some(), opt_if_not_exists.is_some())?;
            Ok(Statement::CreateUDF(CreateUDFStmt {
                create_option,
                udf_name,
                description: opt_description.map(|(_, _, description)| description),
                definition,
            }))
        },
    );
    let drop_udf = map(
        rule! {
            DROP ~ FUNCTION ~ ( IF ~ ^EXISTS )? ~ #ident
        },
        |(_, _, opt_if_exists, udf_name)| Statement::DropUDF {
            if_exists: opt_if_exists.is_some(),
            udf_name,
        },
    );
    let alter_udf = map(
        rule! {
            ALTER ~ FUNCTION
            ~ #ident ~ #udf_definition
            ~ ( DESC ~ ^"=" ~ ^#literal_string )?
        },
        |(_, _, udf_name, definition, opt_description)| {
            Statement::AlterUDF(AlterUDFStmt {
                udf_name,
                description: opt_description.map(|(_, _, description)| description),
                definition,
            })
        },
    );

    // stages
    let create_stage = map_res(
        rule! {
            CREATE ~ ( OR ~ ^REPLACE )? ~ STAGE ~ ( IF ~ ^NOT ~ ^EXISTS )?
            ~ ( #stage_name )
            ~ ( (URL ~ ^"=")? ~ #uri_location )?
            ~ ( #file_format_clause )?
            ~ ( ON_ERROR ~ ^"=" ~ ^#ident )?
            ~ ( SIZE_LIMIT ~ ^"=" ~ ^#literal_u64 )?
            ~ ( VALIDATION_MODE ~ ^"=" ~ ^#ident )?
            ~ ( (COMMENT | COMMENTS) ~ ^"=" ~ ^#literal_string )?
        },
        |(
            _,
            opt_or_replace,
            _,
            opt_if_not_exists,
            stage,
            url_opt,
            file_format_opt,
            on_error_opt,
            size_limit_opt,
            validation_mode_opt,
            comment_opt,
        )| {
            let create_option =
                parse_create_option(opt_or_replace.is_some(), opt_if_not_exists.is_some())?;
            Ok(Statement::CreateStage(CreateStageStmt {
                create_option,
                stage_name: stage.to_string(),
                location: url_opt.map(|(_, location)| location),
                file_format_options: file_format_opt.unwrap_or_default(),
                on_error: on_error_opt.map(|v| v.2.to_string()).unwrap_or_default(),
                size_limit: size_limit_opt.map(|v| v.2 as usize).unwrap_or_default(),
                validation_mode: validation_mode_opt
                    .map(|v| v.2.to_string())
                    .unwrap_or_default(),
                comments: comment_opt.map(|v| v.2).unwrap_or_default(),
            }))
        },
    );

    let list_stage = map(
        rule! {
            LIST ~ #at_string ~ (PATTERN ~ "=" ~ #literal_string)?
        },
        |(_, location, opt_pattern)| Statement::ListStage {
            location,
            pattern: opt_pattern.map(|v| v.2),
        },
    );

    let remove_stage = map(
        rule! {
            REMOVE ~ #at_string ~ (PATTERN ~ "=" ~ #literal_string)?
        },
        |(_, location, opt_pattern)| Statement::RemoveStage {
            location,
            pattern: opt_pattern.map(|v| v.2).unwrap_or_default(),
        },
    );

    let drop_stage = map(
        rule! {
            DROP ~ STAGE ~ ( IF ~ ^EXISTS )? ~ #stage_name
        },
        |(_, _, opt_if_exists, stage_name)| Statement::DropStage {
            if_exists: opt_if_exists.is_some(),
            stage_name: stage_name.to_string(),
        },
    );

    let desc_stage = map(
        rule! {
            (DESC | DESCRIBE) ~ STAGE ~ #ident
        },
        |(_, _, stage_name)| Statement::DescribeStage {
            stage_name: stage_name.to_string(),
        },
    );

    // connections
    let connection_opt = connection_opt("=");
    let create_connection = map_res(
        rule! {
            CREATE ~ ( OR ~ ^REPLACE )? ~ CONNECTION ~ ( IF ~ ^NOT ~ ^EXISTS )?
            ~ #ident ~ STORAGE_TYPE ~ "=" ~  #literal_string ~ #connection_opt*
        },
        |(
            _,
            opt_or_replace,
            _,
            opt_if_not_exists,
            connection_name,
            _,
            _,
            storage_type,
            options,
        )| {
            let create_option =
                parse_create_option(opt_or_replace.is_some(), opt_if_not_exists.is_some())?;
            let options =
                BTreeMap::from_iter(options.iter().map(|(k, v)| (k.to_lowercase(), v.clone())));
            Ok(Statement::CreateConnection(CreateConnectionStmt {
                create_option,
                name: connection_name,
                storage_type,
                storage_params: options,
            }))
        },
    );

    let drop_connection = map(
        rule! {
            DROP ~ CONNECTION ~ ( IF ~ ^EXISTS )? ~ #ident
        },
        |(_, _, opt_if_exists, connection_name)| {
            Statement::DropConnection(DropConnectionStmt {
                if_exists: opt_if_exists.is_some(),
                name: connection_name,
            })
        },
    );

    let desc_connection = map(
        rule! {
            (DESC | DESCRIBE) ~ CONNECTION ~ #ident
        },
        |(_, _, name)| Statement::DescribeConnection(DescribeConnectionStmt { name }),
    );

    let show_connections = map(
        rule! {
            SHOW ~ CONNECTIONS
        },
        |(_, _)| Statement::ShowConnections(ShowConnectionsStmt {}),
    );

    let call = map(
        rule! {
            CALL ~ #ident ~ "(" ~ #comma_separated_list0(parameter_to_string) ~ ")"
        },
        |(_, name, _, args, _)| {
            Statement::Call(CallStmt {
                name: name.to_string(),
                args,
            })
        },
    );

    let presign = map(
        rule! {
            PRESIGN ~ ( #presign_action )?
                ~ #presign_location
                ~ ( #presign_option )*
        },
        |(_, action, location, opts)| {
            let mut presign_stmt = PresignStmt {
                action: action.unwrap_or_default(),
                location,
                expire: Duration::from_secs(3600),
                content_type: None,
            };
            for opt in opts {
                presign_stmt.apply_option(opt);
            }
            Statement::Presign(presign_stmt)
        },
    );

    // share statements
    let create_share_endpoint = map_res(
        rule! {
            CREATE ~ ( OR ~ ^REPLACE )? ~ SHARE ~ ENDPOINT ~ ( IF ~ ^NOT ~ ^EXISTS )?
             ~ #ident
             ~ URL ~ "=" ~ #share_endpoint_uri_location
             ~ TENANT ~ "=" ~ #ident
             ~ ( ARGS ~ ^"=" ~ ^#options)?
             ~ ( COMMENT ~ ^"=" ~ ^#literal_string)?
        },
        |(
            _,
            opt_or_replace,
            _,
            _,
            opt_if_not_exists,
            endpoint,
            _,
            _,
            url,
            _,
            _,
            tenant,
            args_opt,
            comment_opt,
        )| {
            let create_option =
                parse_create_option(opt_or_replace.is_some(), opt_if_not_exists.is_some())?;

            Ok(Statement::CreateShareEndpoint(CreateShareEndpointStmt {
                create_option,
                endpoint,
                url,
                tenant,
                args: match args_opt {
                    Some(opt) => opt.2,
                    None => BTreeMap::new(),
                },
                comment: match comment_opt {
                    Some(opt) => Some(opt.2),
                    None => None,
                },
            }))
        },
    );
    let show_share_endpoints = map(
        rule! {
            SHOW ~ SHARE ~ ENDPOINT
        },
        |(_, _, _)| Statement::ShowShareEndpoint(ShowShareEndpointStmt {}),
    );
    let drop_share_endpoint = map(
        rule! {
            DROP ~ SHARE ~ ENDPOINT ~ ( IF ~ EXISTS)? ~ #ident
        },
        |(_, _, _, opt_if_exists, endpoint)| {
            Statement::DropShareEndpoint(DropShareEndpointStmt {
                if_exists: opt_if_exists.is_some(),
                endpoint,
            })
        },
    );
    let create_share = map(
        rule! {
            CREATE ~ SHARE ~ ( IF ~ ^NOT ~ ^EXISTS )? ~ #ident ~ ( COMMENT ~ "=" ~ #literal_string)?
        },
        |(_, _, opt_if_not_exists, share, comment_opt)| {
            Statement::CreateShare(CreateShareStmt {
                if_not_exists: opt_if_not_exists.is_some(),
                share,
                comment: match comment_opt {
                    Some(opt) => Some(opt.2),
                    None => None,
                },
            })
        },
    );
    let drop_share = map(
        rule! {
            DROP ~ SHARE ~ ( IF ~ ^EXISTS )? ~ #ident
        },
        |(_, _, opt_if_exists, share)| {
            Statement::DropShare(DropShareStmt {
                if_exists: opt_if_exists.is_some(),
                share,
            })
        },
    );
    let grant_share_object = map(
        rule! {
            GRANT ~ #priv_share_type ~ ON ~ #grant_share_object_name ~ TO ~ SHARE ~ #ident
        },
        |(_, privilege, _, object, _, _, share)| {
            Statement::GrantShareObject(GrantShareObjectStmt {
                share,
                object,
                privilege,
            })
        },
    );
    let revoke_share_object = map(
        rule! {
            REVOKE ~ #priv_share_type ~ ON ~ #grant_share_object_name ~ FROM ~ SHARE ~ #ident
        },
        |(_, privilege, _, object, _, _, share)| {
            Statement::RevokeShareObject(RevokeShareObjectStmt {
                share,
                object,
                privilege,
            })
        },
    );
    let alter_share_tenants = map(
        rule! {
            ALTER
            ~ SHARE
            ~ ( IF ~ ^EXISTS )?
            ~ #ident
            ~ #alter_add_share_accounts
            ~ TENANTS ~ Eq ~ #comma_separated_list1(ident)
        },
        |(_, _, opt_if_exists, share, is_add, _, _, tenants)| {
            Statement::AlterShareTenants(AlterShareTenantsStmt {
                share,
                if_exists: opt_if_exists.is_some(),
                is_add,
                tenants,
            })
        },
    );
    let desc_share = map(
        rule! {
            (DESC | DESCRIBE) ~ SHARE ~ #ident
        },
        |(_, _, share)| Statement::DescShare(DescShareStmt { share }),
    );
    let show_shares = map(
        rule! {
            SHOW ~ SHARES
        },
        |(_, _)| Statement::ShowShares(ShowSharesStmt {}),
    );

    let create_file_format = map_res(
        rule! {
            CREATE ~ ( OR ~ ^REPLACE )? ~ FILE ~ FORMAT ~ ( IF ~ ^NOT ~ ^EXISTS )?
            ~ #ident ~ #format_options
        },
        |(_, opt_or_replace, _, _, opt_if_not_exists, name, options)| {
            let file_format_options = FileFormatOptionsAst { options };
            let create_option =
                parse_create_option(opt_or_replace.is_some(), opt_if_not_exists.is_some())?;
            Ok(Statement::CreateFileFormat {
                create_option,
                name: name.to_string(),
                file_format_options,
            })
        },
    );

    let drop_file_format = map(
        rule! {
            DROP ~ FILE ~ FORMAT ~ ( IF ~  EXISTS )? ~ #ident
        },
        |(_, _, _, opt_if_exists, name)| Statement::DropFileFormat {
            if_exists: opt_if_exists.is_some(),
            name: name.to_string(),
        },
    );

    let show_file_formats = value(Statement::ShowFileFormats, rule! { SHOW ~ FILE ~ FORMATS });

    // data mark policy
    let create_data_mask_policy = map_res(
        rule! {
            CREATE ~ ( OR ~ ^REPLACE )? ~ MASKING ~ POLICY ~ ( IF ~ ^NOT ~ ^EXISTS )? ~ #ident ~ #data_mask_policy
        },
        |(_, opt_or_replace, _, _, opt_if_not_exists, name, policy)| {
            let create_option =
                parse_create_option(opt_or_replace.is_some(), opt_if_not_exists.is_some())?;
            let stmt = CreateDatamaskPolicyStmt {
                create_option,
                name: name.to_string(),
                policy,
            };
            Ok(Statement::CreateDatamaskPolicy(stmt))
        },
    );
    let drop_data_mask_policy = map(
        rule! {
            DROP ~ MASKING ~ POLICY ~ ( IF ~ ^EXISTS )? ~ #ident
        },
        |(_, _, _, opt_if_exists, name)| {
            let stmt = DropDatamaskPolicyStmt {
                if_exists: opt_if_exists.is_some(),
                name: name.to_string(),
            };
            Statement::DropDatamaskPolicy(stmt)
        },
    );
    let describe_data_mask_policy = map(
        rule! {
            ( DESC | DESCRIBE ) ~ MASKING ~ POLICY ~ #ident
        },
        |(_, _, _, name)| {
            Statement::DescDatamaskPolicy(DescDatamaskPolicyStmt {
                name: name.to_string(),
            })
        },
    );

    let create_network_policy = map_res(
        rule! {
            CREATE ~  ( OR ~ ^REPLACE )? ~ NETWORK ~ ^POLICY ~ ( IF ~ ^NOT ~ ^EXISTS )? ~ ^#ident
             ~ ALLOWED_IP_LIST ~ ^Eq ~ ^"(" ~ ^#comma_separated_list0(literal_string) ~ ^")"
             ~ ( BLOCKED_IP_LIST ~ ^Eq ~ ^"(" ~ ^#comma_separated_list0(literal_string) ~ ^")" ) ?
             ~ ( COMMENT ~ ^Eq ~ ^#literal_string)?
        },
        |(
            _,
            opt_or_replace,
            _,
            _,
            opt_if_not_exists,
            name,
            _,
            _,
            _,
            allowed_ip_list,
            _,
            opt_blocked_ip_list,
            opt_comment,
        )| {
            let create_option =
                parse_create_option(opt_or_replace.is_some(), opt_if_not_exists.is_some())?;
            let stmt = CreateNetworkPolicyStmt {
                create_option,
                name: name.to_string(),
                allowed_ip_list,
                blocked_ip_list: match opt_blocked_ip_list {
                    Some(opt) => Some(opt.3),
                    None => None,
                },
                comment: match opt_comment {
                    Some(opt) => Some(opt.2),
                    None => None,
                },
            };
            Ok(Statement::CreateNetworkPolicy(stmt))
        },
    );
    let alter_network_policy = map(
        rule! {
            ALTER ~ NETWORK ~ ^POLICY ~ ( IF ~ ^EXISTS )? ~ ^#ident ~ SET
             ~ ( ALLOWED_IP_LIST ~ ^Eq ~ ^"(" ~ ^#comma_separated_list0(literal_string) ~ ^")" ) ?
             ~ ( BLOCKED_IP_LIST ~ ^Eq ~ ^"(" ~ ^#comma_separated_list0(literal_string) ~ ^")" ) ?
             ~ ( COMMENT ~ ^Eq ~ ^#literal_string)?
        },
        |(
            _,
            _,
            _,
            opt_if_exists,
            name,
            _,
            opt_allowed_ip_list,
            opt_blocked_ip_list,
            opt_comment,
        )| {
            let stmt = AlterNetworkPolicyStmt {
                if_exists: opt_if_exists.is_some(),
                name: name.to_string(),
                allowed_ip_list: match opt_allowed_ip_list {
                    Some(opt) => Some(opt.3),
                    None => None,
                },
                blocked_ip_list: match opt_blocked_ip_list {
                    Some(opt) => Some(opt.3),
                    None => None,
                },
                comment: match opt_comment {
                    Some(opt) => Some(opt.2),
                    None => None,
                },
            };
            Statement::AlterNetworkPolicy(stmt)
        },
    );
    let drop_network_policy = map(
        rule! {
            DROP ~ NETWORK ~ ^POLICY ~ ( IF ~ ^EXISTS )? ~ ^#ident
        },
        |(_, _, _, opt_if_exists, name)| {
            let stmt = DropNetworkPolicyStmt {
                if_exists: opt_if_exists.is_some(),
                name: name.to_string(),
            };
            Statement::DropNetworkPolicy(stmt)
        },
    );
    let describe_network_policy = map(
        rule! {
            ( DESC | DESCRIBE ) ~ NETWORK ~ ^POLICY ~ ^#ident
        },
        |(_, _, _, name)| {
            Statement::DescNetworkPolicy(DescNetworkPolicyStmt {
                name: name.to_string(),
            })
        },
    );
    let show_network_policies = value(
        Statement::ShowNetworkPolicies,
        rule! { SHOW ~ NETWORK ~ ^POLICIES },
    );

    let create_password_policy = map_res(
        rule! {
            CREATE ~ ( OR ~ ^REPLACE )? ~ PASSWORD ~ ^POLICY ~ ( IF ~ ^NOT ~ ^EXISTS )? ~ ^#ident
             ~ #password_set_options
        },
        |(_, opt_or_replace, _, _, opt_if_not_exists, name, set_options)| {
            let create_option =
                parse_create_option(opt_or_replace.is_some(), opt_if_not_exists.is_some())?;
            let stmt = CreatePasswordPolicyStmt {
                create_option,
                name: name.to_string(),
                set_options,
            };
            Ok(Statement::CreatePasswordPolicy(stmt))
        },
    );
    let alter_password_policy = map(
        rule! {
            ALTER ~ PASSWORD ~ ^POLICY ~ ( IF ~ ^EXISTS )? ~ ^#ident
             ~ #alter_password_action
        },
        |(_, _, _, opt_if_exists, name, action)| {
            let stmt = AlterPasswordPolicyStmt {
                if_exists: opt_if_exists.is_some(),
                name: name.to_string(),
                action,
            };
            Statement::AlterPasswordPolicy(stmt)
        },
    );
    let drop_password_policy = map(
        rule! {
            DROP ~ PASSWORD ~ ^POLICY ~ ( IF ~ ^EXISTS )? ~ ^#ident
        },
        |(_, _, _, opt_if_exists, name)| {
            let stmt = DropPasswordPolicyStmt {
                if_exists: opt_if_exists.is_some(),
                name: name.to_string(),
            };
            Statement::DropPasswordPolicy(stmt)
        },
    );
    let describe_password_policy = map(
        rule! {
            ( DESC | DESCRIBE ) ~ PASSWORD ~ ^POLICY ~ ^#ident
        },
        |(_, _, _, name)| {
            Statement::DescPasswordPolicy(DescPasswordPolicyStmt {
                name: name.to_string(),
            })
        },
    );
    let show_password_policies = map(
        rule! {
            SHOW ~ PASSWORD ~ ^POLICIES ~ ^#show_options?
        },
        |(_, _, _, show_options)| Statement::ShowPasswordPolicies { show_options },
    );

    let create_pipe = map(
        rule! {
            CREATE ~ PIPE ~ ( IF ~ ^NOT ~ ^EXISTS )?
            ~ #ident
            ~ ( AUTO_INGEST ~ "=" ~ #literal_bool )?
            ~ ( (COMMENT | COMMENTS) ~ ^"=" ~ ^#literal_string )?
            ~ AS ~ #copy_into_table
        },
        |(_, _, opt_if_not_exists, pipe, ingest, comment_opt, _, copy_stmt)| {
            let copy_stmt = match copy_stmt {
                Statement::CopyIntoTable(stmt) => stmt,
                _ => {
                    unreachable!()
                }
            };
            Statement::CreatePipe(CreatePipeStmt {
                if_not_exists: opt_if_not_exists.is_some(),
                name: pipe.to_string(),
                auto_ingest: ingest.map(|v| v.2).unwrap_or_default(),
                comments: comment_opt.map(|v| v.2).unwrap_or_default(),
                copy_stmt,
            })
        },
    );

    let alter_pipe = map(
        rule! {
            ALTER ~ PIPE ~ ( IF ~ ^EXISTS )?
            ~ #ident ~ #alter_pipe_option
        },
        |(_, _, opt_if_exists, task, options)| {
            Statement::AlterPipe(AlterPipeStmt {
                if_exists: opt_if_exists.is_some(),
                name: task.to_string(),
                options,
            })
        },
    );

    let drop_pipe = map(
        rule! {
            DROP ~ PIPE ~ ( IF ~ ^EXISTS )?
            ~ #ident
        },
        |(_, _, opt_if_exists, task)| {
            Statement::DropPipe(DropPipeStmt {
                if_exists: opt_if_exists.is_some(),
                name: task.to_string(),
            })
        },
    );

    let desc_pipe = map(
        rule! {
            ( DESC | DESCRIBE ) ~ PIPE ~ #ident
        },
        |(_, _, task)| {
            Statement::DescribePipe(DescribePipeStmt {
                name: task.to_string(),
            })
        },
    );
    let create_notification = map(
        rule! {
            CREATE ~ NOTIFICATION ~ INTEGRATION ~ ( IF ~ ^NOT ~ ^EXISTS )?
            ~ #ident
            ~ TYPE ~ "=" ~ #ident
            ~ ENABLED ~ "=" ~ #literal_bool
            ~ (#notification_webhook_clause)?
            ~ ( (COMMENT | COMMENTS) ~ ^"=" ~ ^#literal_string )?
        },
        |(
            _,
            _,
            _,
            if_not_exists,
            name,
            _,
            _,
            notification_type,
            _,
            _,
            enabled,
            webhook,
            comment,
        )| {
            Statement::CreateNotification(CreateNotificationStmt {
                if_not_exists: if_not_exists.is_some(),
                name: name.to_string(),
                notification_type: notification_type.to_string(),
                enabled,
                webhook_opts: webhook,
                comments: comment.map(|v| v.2).unwrap_or_default(),
            })
        },
    );

    let drop_notification = map(
        rule! {
            DROP ~ NOTIFICATION ~ INTEGRATION ~ ( IF ~ ^EXISTS )?
            ~ #ident
        },
        |(_, _, _, if_exists, name)| {
            Statement::DropNotification(DropNotificationStmt {
                if_exists: if_exists.is_some(),
                name: name.to_string(),
            })
        },
    );

    let alter_notification = map(
        rule! {
            ALTER ~ NOTIFICATION ~ INTEGRATION ~ ( IF ~ ^EXISTS )?
            ~ #ident
            ~ #alter_notification_options
        },
        |(_, _, _, if_exists, name, options)| {
            Statement::AlterNotification(AlterNotificationStmt {
                if_exists: if_exists.is_some(),
                name: name.to_string(),
                options,
            })
        },
    );

    let desc_notification = map(
        rule! {
            ( DESC | DESCRIBE ) ~ NOTIFICATION ~ INTEGRATION ~ #ident
        },
        |(_, _, _, name)| {
            Statement::DescribeNotification(DescribeNotificationStmt {
                name: name.to_string(),
            })
        },
    );

    let begin = value(Statement::Begin, rule! { BEGIN });
    let commit = value(Statement::Commit, rule! { COMMIT });
    let abort = value(Statement::Abort, rule! { ABORT | ROLLBACK });

    alt((
        // query, explain,show
        rule!(
            #map(query, |query| Statement::Query(Box::new(query)))
            | #explain : "`EXPLAIN [PIPELINE | GRAPH] <statement>`"
            | #explain_analyze : "`EXPLAIN ANALYZE <statement>`"
            | #show_settings : "`SHOW SETTINGS [<show_limit>]`"
            | #show_stages : "`SHOW STAGES`"
            | #show_engines : "`SHOW ENGINES`"
            | #show_process_list : "`SHOW PROCESSLIST`"
            | #show_metrics : "`SHOW METRICS`"
            | #show_functions : "`SHOW FUNCTIONS [<show_limit>]`"
            | #show_indexes : "`SHOW INDEXES`"
            | #show_locks : "`SHOW LOCKS [IN ACCOUNT] [WHERE ...]`"
            | #kill_stmt : "`KILL (QUERY | CONNECTION) <object_id>`"
            | #vacuum_temp_files : "VACUUM TEMPORARY FILES [RETAIN number SECONDS|DAYS] [LIMIT number]"
        ),
        // database
        rule!(
            #show_databases : "`SHOW [FULL] DATABASES [(FROM | IN) <catalog>] [<show_limit>]`"
            | #undrop_database : "`UNDROP DATABASE <database>`"
            | #show_create_database : "`SHOW CREATE DATABASE <database>`"
            | #create_database : "`CREATE [OR REPLACE] DATABASE [IF NOT EXISTS] <database> [ENGINE = <engine>]`"
            | #drop_database : "`DROP DATABASE [IF EXISTS] <database>`"
            | #alter_database : "`ALTER DATABASE [IF EXISTS] <action>`"
            | #use_database : "`USE <database>`"
        ),
        // network policy / password policy
        rule!(
            #create_network_policy: "`CREATE NETWORK POLICY [IF NOT EXISTS] name ALLOWED_IP_LIST = ('ip1' [, 'ip2']) [BLOCKED_IP_LIST = ('ip1' [, 'ip2'])] [COMMENT = '<string_literal>']`"
            | #alter_network_policy: "`ALTER NETWORK POLICY [IF EXISTS] name SET [ALLOWED_IP_LIST = ('ip1' [, 'ip2'])] [BLOCKED_IP_LIST = ('ip1' [, 'ip2'])] [COMMENT = '<string_literal>']`"
            | #drop_network_policy: "`DROP NETWORK POLICY [IF EXISTS] name`"
            | #describe_network_policy: "`DESC NETWORK POLICY name`"
            | #show_network_policies: "`SHOW NETWORK POLICIES`"
            | #create_password_policy: "`CREATE PASSWORD POLICY [IF NOT EXISTS] name [PASSWORD_MIN_LENGTH = <u64_literal>] ... [COMMENT = '<string_literal>']`"
            | #alter_password_policy: "`ALTER PASSWORD POLICY [IF EXISTS] name SET [PASSWORD_MIN_LENGTH = <u64_literal>] ... [COMMENT = '<string_literal>']`"
            | #drop_password_policy: "`DROP PASSWORD POLICY [IF EXISTS] name`"
            | #describe_password_policy: "`DESC PASSWORD POLICY name`"
            | #show_password_policies: "`SHOW PASSWORD POLICIES [<show_options>]`"
        ),
        rule!(
            #insert_stmt(false) : "`INSERT INTO [TABLE] <table> [(<column>, ...)] (FORMAT <format> | VALUES <values> | <query>)`"
            | #replace_stmt(false) : "`REPLACE INTO [TABLE] <table> [(<column>, ...)] (FORMAT <format> | VALUES <values> | <query>)`"
            | #merge : "`MERGE INTO <target_table> USING <source> ON <join_expr> { matchedClause | notMatchedClause } [ ... ]`"
            | #delete : "`DELETE FROM <table> [WHERE ...]`"
            | #update : "`UPDATE <table> SET <column> = <expr> [, <column> = <expr> , ... ] [WHERE ...]`"
        ),
        rule!(
            #set_variable : "`SET <variable> = <value>`"
            | #unset_variable : "`UNSET <variable>`"
            | #begin
            | #commit
            | #abort
        ),
        rule!(
            #show_tables : "`SHOW [FULL] TABLES [FROM <database>] [<show_limit>]`"
            | #show_columns : "`SHOW [FULL] COLUMNS FROM <table> [FROM|IN <catalog>.<database>] [<show_limit>]`"
            | #show_create_table : "`SHOW CREATE TABLE [<database>.]<table>`"
            | #describe_table : "`DESCRIBE [<database>.]<table>`"
            | #show_fields : "`SHOW FIELDS FROM [<database>.]<table>`"
            | #show_tables_status : "`SHOW TABLES STATUS [FROM <database>] [<show_limit>]`"
            | #show_drop_tables_status : "`SHOW DROP TABLES [FROM <database>]`"
            | #attach_table : "`ATTACH TABLE [<database>.]<table> <uri>`"
            | #create_table : "`CREATE [OR REPLACE] TABLE [IF NOT EXISTS] [<database>.]<table> [<source>] [<table_options>]`"
            | #drop_table : "`DROP TABLE [IF EXISTS] [<database>.]<table>`"
            | #undrop_table : "`UNDROP TABLE [<database>.]<table>`"
            | #alter_table : "`ALTER TABLE [<database>.]<table> <action>`"
            | #rename_table : "`RENAME TABLE [<database>.]<table> TO <new_table>`"
            | #truncate_table : "`TRUNCATE TABLE [<database>.]<table>`"
            | #optimize_table : "`OPTIMIZE TABLE [<database>.]<table> (ALL | PURGE | COMPACT [SEGMENT])`"
<<<<<<< HEAD
            | #vacuum_table : "`VACUUM TABLE [<database>.]<table> [RETAIN number HOURS] [DRY RUN]`"
            | #vacuum_drop_table : "`VACUUM DROP TABLE [FROM [<catalog>.]<database>] [RETAIN number HOURS] [DRY RUN]`"
=======
            | #vacuum_table : "`VACUUM TABLE [<database>.]<table> [RETAIN number HOURS] [DRY RUN | DRY RUN SUMMARY]`"
            | #vacuum_drop_table : "`VACUUM DROP TABLE [FROM [<catalog>.]<database>] [RETAIN number HOURS] [DRY RUN | DRY RUN SUMMARY]`"
>>>>>>> e54cd2f5
            | #analyze_table : "`ANALYZE TABLE [<database>.]<table>`"
            | #exists_table : "`EXISTS TABLE [<database>.]<table>`"
            | #show_table_functions : "`SHOW TABLE_FUNCTIONS [<show_limit>]`"
        ),
        // view,stream,index
        rule!(
            #create_view : "`CREATE [OR REPLACE] VIEW [IF NOT EXISTS] [<database>.]<view> [(<column>, ...)] AS SELECT ...`"
            | #drop_view : "`DROP VIEW [IF EXISTS] [<database>.]<view>`"
            | #alter_view : "`ALTER VIEW [<database>.]<view> [(<column>, ...)] AS SELECT ...`"
            | #stream_table
            | #create_index: "`CREATE [OR REPLACE] AGGREGATING INDEX [IF NOT EXISTS] <index> AS SELECT ...`"
            | #drop_index: "`DROP <index_type> INDEX [IF EXISTS] <index>`"
            | #refresh_index: "`REFRESH <index_type> INDEX <index> [LIMIT <limit>]`"
            | #create_inverted_index: "`CREATE [OR REPLACE] INVERTED INDEX [IF NOT EXISTS] <index> ON [<database>.]<table>(<column>, ...)`"
            | #drop_inverted_index: "`DROP INVERTED INDEX [IF EXISTS] <index> ON [<database>.]<table>`"
        ),
        rule!(
            #create_virtual_column: "`CREATE VIRTUAL COLUMN (expr, ...) FOR [<database>.]<table>`"
            | #alter_virtual_column: "`ALTER VIRTUAL COLUMN (expr, ...) FOR [<database>.]<table>`"
            | #drop_virtual_column: "`DROP VIRTUAL COLUMN FOR [<database>.]<table>`"
            | #refresh_virtual_column: "`REFRESH VIRTUAL COLUMN FOR [<database>.]<table>`"
            | #show_virtual_columns : "`SHOW VIRTUAL COLUMNS FROM <table> [FROM|IN <catalog>.<database>] [<show_limit>]`"
        ),
        rule!(
            #show_users : "`SHOW USERS`"
            | #create_user : "`CREATE [OR REPLACE] USER [IF NOT EXISTS] '<username>'@'hostname' IDENTIFIED [WITH <auth_type>] [BY <password>] [WITH <user_option>, ...]`"
            | #alter_user : "`ALTER USER ('<username>'@'hostname' | USER()) [IDENTIFIED [WITH <auth_type>] [BY <password>]] [WITH <user_option>, ...]`"
            | #drop_user : "`DROP USER [IF EXISTS] '<username>'@'hostname'`"
            | #show_roles : "`SHOW ROLES`"
            | #create_role : "`CREATE ROLE [IF NOT EXISTS] <role_name>`"
            | #drop_role : "`DROP ROLE [IF EXISTS] <role_name>`"
            | #create_udf : "`CREATE [OR REPLACE] FUNCTION [IF NOT EXISTS] <name> {AS (<parameter>, ...) -> <definition expr> | (<arg_type>, ...) RETURNS <return_type> LANGUAGE <language> HANDLER=<handler> ADDRESS=<udf_server_address>} [DESC = <description>]`"
            | #drop_udf : "`DROP FUNCTION [IF EXISTS] <udf_name>`"
            | #alter_udf : "`ALTER FUNCTION <udf_name> (<parameter>, ...) -> <definition_expr> [DESC = <description>]`"
            | #set_role: "`SET [DEFAULT] ROLE <role>`"
            | #set_secondary_roles: "`SET SECONDARY ROLES (ALL | NONE)`"
            | #show_user_functions : "`SHOW USER FUNCTIONS [<show_limit>]`"
        ),
        rule!(
            #create_stage: "`CREATE [OR REPLACE] STAGE [ IF NOT EXISTS ] <stage_name>
                [ FILE_FORMAT = ( { TYPE = { CSV | PARQUET } [ formatTypeOptions ] ) } ]
                [ COPY_OPTIONS = ( copyOptions ) ]
                [ COMMENT = '<string_literal>' ]`"
            | #desc_stage: "`DESC STAGE <stage_name>`"
            | #list_stage: "`LIST @<stage_name> [pattern = '<pattern>']`"
            | #remove_stage: "`REMOVE @<stage_name> [pattern = '<pattern>']`"
            | #drop_stage: "`DROP STAGE <stage_name>`"
        ),
        rule!(
            #create_file_format: "`CREATE FILE FORMAT [ IF NOT EXISTS ] <format_name> formatTypeOptions`"
            | #show_file_formats: "`SHOW FILE FORMATS`"
            | #drop_file_format: "`DROP FILE FORMAT  [ IF EXISTS ] <format_name>`"
        ),
        rule!( #copy_into ),
        rule!(
            #call: "`CALL <procedure_name>(<parameter>, ...)`"
        ),
        rule!(
            #grant : "`GRANT { ROLE <role_name> | schemaObjectPrivileges | ALL [ PRIVILEGES ] ON <privileges_level> } TO { [ROLE <role_name>] | [USER] <user> }`"
            | #show_grants : "`SHOW GRANTS {FOR  { ROLE <role_name> | USER <user> }] | ON {DATABASE <db_name> | TABLE <db_name>.<table_name>} }`"
            | #revoke : "`REVOKE { ROLE <role_name> | schemaObjectPrivileges | ALL [ PRIVILEGES ] ON <privileges_level> } FROM { [ROLE <role_name>] | [USER] <user> }`"
            | #grant_ownership : "GRANT OWNERSHIP ON <privileges_level> TO ROLE <role_name>"
        ),
        rule!(
            #presign: "`PRESIGN [{DOWNLOAD | UPLOAD}] <location> [EXPIRE = 3600]`"
        ),
        // data mask
        rule!(
            #create_data_mask_policy: "`CREATE MASKING POLICY [IF NOT EXISTS] mask_name as (val1 val_type1 [, val type]) return type -> case`"
            | #drop_data_mask_policy: "`DROP MASKING POLICY [IF EXISTS] mask_name`"
            | #describe_data_mask_policy: "`DESC MASKING POLICY mask_name`"
        ),
        // share
        rule!(
            #create_share_endpoint: "`CREATE SHARE ENDPOINT [IF NOT EXISTS] <endpoint_name> URL=endpoint_location tenant=tenant_name ARGS=(arg=..) [ COMMENT = '<string_literal>' ]`"
            | #show_share_endpoints: "`SHOW SHARE ENDPOINT`"
            | #drop_share_endpoint: "`DROP SHARE ENDPOINT <endpoint_name>`"
            | #create_share: "`CREATE SHARE [IF NOT EXISTS] <share_name> [ COMMENT = '<string_literal>' ]`"
            | #drop_share: "`DROP SHARE [IF EXISTS] <share_name>`"
            | #grant_share_object: "`GRANT { USAGE | SELECT | REFERENCE_USAGE } ON { DATABASE db | TABLE db.table } TO SHARE <share_name>`"
            | #revoke_share_object: "`REVOKE { USAGE | SELECT | REFERENCE_USAGE } ON { DATABASE db | TABLE db.table } FROM SHARE <share_name>`"
            | #alter_share_tenants: "`ALTER SHARE [IF EXISTS] <share_name> { ADD | REMOVE } TENANTS = tenant [, tenant, ...]`"
            | #desc_share: "`{DESC | DESCRIBE} SHARE <share_name>`"
            | #show_shares: "`SHOW SHARES`"
        ),
        // catalog
        rule!(
         #show_catalogs : "`SHOW CATALOGS [<show_limit>]`"
        | #show_create_catalog : "`SHOW CREATE CATALOG <catalog>`"
        | #create_catalog: "`CREATE CATALOG [IF NOT EXISTS] <catalog> TYPE=<catalog_type> CONNECTION=<catalog_options>`"
        | #drop_catalog: "`DROP CATALOG [IF EXISTS] <catalog>`"
        ),
        rule!(
            #create_task : "`CREATE TASK [ IF NOT EXISTS ] <name>
  [ { WAREHOUSE = <string> }
  [ SCHEDULE = { <num> MINUTE | USING CRON <expr> <time_zone> } ]
  [ AFTER <string>, <string>...]
  [ WHEN boolean_expr ]
  [ SUSPEND_TASK_AFTER_NUM_FAILURES = <num> ]
  [ ERROR_INTEGRATION = <string_literal> ]
  [ COMMENT = '<string_literal>' ]
AS
  <sql>`"
         | #drop_task : "`DROP TASK [ IF EXISTS ] <name>`"
         | #alter_task : "`ALTER TASK [ IF EXISTS ] <name> SUSPEND | RESUME | SET <option> = <value>` | UNSET <option> | MODIFY AS <sql> | MODIFY WHEN <boolean_expr> | ADD/REMOVE AFTER <string>, <string>...`"
         | #show_tasks : "`SHOW TASKS [<show_limit>]`"
         | #desc_task : "`DESC | DESCRIBE TASK <name>`"
         | #execute_task: "`EXECUTE TASK <name>`"
        ),
        rule!(
            #create_pipe : "`CREATE PIPE [ IF NOT EXISTS ] <name>
  [ AUTO_INGEST = [ TRUE | FALSE ] ]
  [ COMMENT = '<string_literal>' ]
AS
  <copy_sql>`"
            | #drop_pipe : "`DROP PIPE [ IF EXISTS ] <name>`"
            | #alter_pipe : "`ALTER PIPE [ IF EXISTS ] <name> SET <option> = <value>` | REFRESH <option> = <value>`"
            | #desc_pipe : "`DESC | DESCRIBE PIPE <name>`"
            | #create_notification : "`CREATE NOTIFICATION INTEGRATION [ IF NOT EXISTS ] <name>
    TYPE = <type>
    ENABLED = <bool>
    [ WEBHOOK = ( url = <string_literal>, method = <string_literal>, authorization_header = <string_literal> ) ]
    [ COMMENT = '<string_literal>' ]`"
            | #alter_notification : "`ALTER NOTIFICATION INTEGRATION [ IF EXISTS ] <name> SET <option> = <value>`"
            | #desc_notification : "`DESC | DESCRIBE NOTIFICATION INTEGRATION <name>`"
            | #drop_notification : "`DROP NOTIFICATION INTEGRATION [ IF EXISTS ] <name>`"
        ),
        rule!(
            #create_connection: "`CREATE [OR REPLACE] CONNECTION [IF NOT EXISTS] <connection_name> STORAGE_TYPE = <type> <storage_configs>`"
        | #drop_connection: "`DROP CONNECTION [IF EXISTS] <connection_name>`"
        | #desc_connection: "`DESC | DESCRIBE CONNECTION  <connection_name>`"
        | #show_connections: "`SHOW CONNECTIONS`"
        ),
    ))(i)
}

pub fn statement(i: Input) -> IResult<StatementWithFormat> {
    map(
        rule! {
            #statement_body ~ ( FORMAT ~ ^#ident )? ~ ";"? ~ &EOI
        },
        |(stmt, opt_format, _, _)| StatementWithFormat {
            stmt,
            format: opt_format.map(|(_, format)| format.name),
        },
    )(i)
}

pub fn parse_create_option(
    opt_or_replace: bool,
    opt_if_not_exists: bool,
) -> Result<CreateOption, nom::Err<ErrorKind>> {
    match (opt_or_replace, opt_if_not_exists) {
        (false, false) => Ok(CreateOption::None),
        (true, false) => Ok(CreateOption::CreateOrReplace),
        (false, true) => Ok(CreateOption::CreateIfNotExists),
        (true, true) => Err(nom::Err::Failure(ErrorKind::Other(
            "option IF NOT EXISTS and OR REPLACE are incompatible.",
        ))),
    }
}

pub fn insert_stmt(allow_raw: bool) -> impl FnMut(Input) -> IResult<Statement> {
    move |i| {
        let insert_source_parser = if allow_raw {
            raw_insert_source
        } else {
            insert_source
        };
        map(
            rule! {
                INSERT ~ #hint? ~ ( INTO | OVERWRITE ) ~ TABLE?
                ~ #dot_separated_idents_1_to_3
                ~ ( "(" ~ #comma_separated_list1(ident) ~ ")" )?
                ~ #insert_source_parser
            },
            |(_, opt_hints, overwrite, _, (catalog, database, table), opt_columns, source)| {
                Statement::Insert(InsertStmt {
                    hints: opt_hints,
                    catalog,
                    database,
                    table,
                    columns: opt_columns
                        .map(|(_, columns, _)| columns)
                        .unwrap_or_default(),
                    source,
                    overwrite: overwrite.kind == OVERWRITE,
                })
            },
        )(i)
    }
}

pub fn replace_stmt(allow_raw: bool) -> impl FnMut(Input) -> IResult<Statement> {
    move |i| {
        let insert_source_parser = if allow_raw {
            raw_insert_source
        } else {
            insert_source
        };
        map(
            rule! {
                REPLACE ~ #hint? ~ INTO?
                ~ #dot_separated_idents_1_to_3
                ~ ( "(" ~ #comma_separated_list1(ident) ~ ")" )?
                ~ ON ~ CONFLICT? ~ "(" ~ #comma_separated_list1(ident) ~ ")"
                ~ ( DELETE ~ WHEN ~ ^#expr )?
                ~ #insert_source_parser
            },
            |(
                _,
                opt_hints,
                _,
                (catalog, database, table),
                opt_columns,
                _,
                _,
                _,
                on_conflict_columns,
                _,
                opt_delete_when,
                source,
            )| {
                Statement::Replace(ReplaceStmt {
                    hints: opt_hints,
                    catalog,
                    database,
                    table,
                    on_conflict_columns,
                    columns: opt_columns
                        .map(|(_, columns, _)| columns)
                        .unwrap_or_default(),
                    source,
                    delete_when: opt_delete_when.map(|(_, _, expr)| expr),
                })
            },
        )(i)
    }
}

// `VALUES (expr, expr), (expr, expr)`
pub fn insert_source(i: Input) -> IResult<InsertSource> {
    let row = map(
        rule! {
            "(" ~ #comma_separated_list1(expr) ~ ")"
        },
        |(_, values, _)| values,
    );
    let values = map(
        rule! {
            VALUES ~ #comma_separated_list0(row)
        },
        |(_, rows)| InsertSource::Values { rows },
    );

    let query = map(query, |query| InsertSource::Select {
        query: Box::new(query),
    });

    rule!(
        #values
        | #query
    )(i)
}

// `INSERT INTO ... FORMAT ...` and `INSERT INTO ... VALUES` statements will
// stop the parser immediately and return the rest tokens in `InsertSource`.
//
// This is a hack to parse large insert statements.
pub fn raw_insert_source(i: Input) -> IResult<InsertSource> {
    let streaming = map(
        rule! {
            FORMAT ~ #ident ~ #rest_str
        },
        |(_, format, (rest_str, start))| InsertSource::Streaming {
            format: format.name,
            rest_str,
            start,
        },
    );
    let streaming_v2 = map(
        rule! {
           #file_format_clause ~ (ON_ERROR ~ ^"=" ~ ^#ident)? ~  #rest_str
        },
        |(options, on_error_opt, (_, start))| InsertSource::StreamingV2 {
            settings: options,
            on_error_mode: on_error_opt.map(|v| v.2.to_string()),
            start,
        },
    );
    let values = map(
        rule! {
            VALUES ~ #rest_str
        },
        |(_, (rest_str, start))| InsertSource::RawValues { rest_str, start },
    );
    let query = map(
        rule! {
            #query ~ ";"? ~ &EOI
        },
        |(query, _, _)| InsertSource::Select {
            query: Box::new(query),
        },
    );

    rule!(
        #streaming
        | #streaming_v2
        | #values
        | #query
    )(i)
}

pub fn merge_source(i: Input) -> IResult<MergeSource> {
    let streaming_v2 = map(
        rule! {
           #file_format_clause  ~ (ON_ERROR ~ ^"=" ~ ^#ident)? ~  #rest_str
        },
        |(options, on_error_opt, (_, start))| MergeSource::StreamingV2 {
            settings: options,
            on_error_mode: on_error_opt.map(|v| v.2.to_string()),
            start,
        },
    );

    let query = map(rule! {#query ~ #table_alias}, |(query, source_alias)| {
        MergeSource::Select {
            query: Box::new(query),
            source_alias,
        }
    });

    let source_table = map(
        rule!(#dot_separated_idents_1_to_3 ~ #table_alias?),
        |((catalog, database, table), alias)| MergeSource::Table {
            catalog,
            database,
            table,
            alias,
        },
    );

    rule!(
          #streaming_v2
        | #query
        | #source_table
    )(i)
}

pub fn unset_source(i: Input) -> IResult<UnSetSource> {
    //#ident ~ ( "(" ~ ^#comma_separated_list1(ident) ~ ")")?
    let var = map(
        rule! {
            #ident
        },
        |variable| UnSetSource::Var { variable },
    );
    let vars = map(
        rule! {
            "(" ~ ^#comma_separated_list1(ident) ~ ")"
        },
        |(_, variables, _)| UnSetSource::Vars { variables },
    );

    rule!(
        #var
        | #vars
    )(i)
}

pub fn set_var_hints(i: Input) -> IResult<HintItem> {
    map(
        rule! {
            SET_VAR ~ ^"(" ~ ^#ident ~ ^"=" ~ #subexpr(0) ~ ^")"
        },
        |(_, _, name, _, expr, _)| HintItem { name, expr },
    )(i)
}

pub fn hint(i: Input) -> IResult<Hint> {
    let hint = map(
        rule! {
            "/*+" ~ #set_var_hints+ ~ "*/"
        },
        |(_, hints_list, _)| Hint { hints_list },
    );
    let invalid_hint = map(
        rule! {
            "/*+" ~ (!"*/" ~ #any_token)* ~ "*/"
        },
        |_| Hint { hints_list: vec![] },
    );
    rule!(#hint|#invalid_hint)(i)
}

pub fn rest_str(i: Input) -> IResult<(String, usize)> {
    // It's safe to unwrap because input must contain EOI.
    let first_token = i.0.first().unwrap();
    let last_token = i.0.last().unwrap();
    Ok((
        i.slice((i.len() - 1)..),
        (
            first_token.source[first_token.span.start()..last_token.span.end()].to_string(),
            first_token.span.start(),
        ),
    ))
}

pub fn column_def(i: Input) -> IResult<ColumnDefinition> {
    #[derive(Clone)]
    enum ColumnConstraint {
        Nullable(bool),
        DefaultExpr(Box<Expr>),
        VirtualExpr(Box<Expr>),
        StoredExpr(Box<Expr>),
    }

    let nullable = alt((
        value(ColumnConstraint::Nullable(true), rule! { NULL }),
        value(ColumnConstraint::Nullable(false), rule! { NOT ~ ^NULL }),
    ));
    let expr = alt((
        map(
            rule! {
                DEFAULT ~ ^#subexpr(NOT_PREC)
            },
            |(_, default_expr)| ColumnConstraint::DefaultExpr(Box::new(default_expr)),
        ),
        map(
            rule! {
                (GENERATED ~ ^ALWAYS)? ~ AS ~ ^"(" ~ ^#subexpr(NOT_PREC) ~ ^")" ~ VIRTUAL
            },
            |(_, _, _, virtual_expr, _, _)| ColumnConstraint::VirtualExpr(Box::new(virtual_expr)),
        ),
        map(
            rule! {
                (GENERATED ~ ^ALWAYS)? ~ AS ~ ^"(" ~ ^#subexpr(NOT_PREC) ~ ^")" ~ STORED
            },
            |(_, _, _, stored_expr, _, _)| ColumnConstraint::StoredExpr(Box::new(stored_expr)),
        ),
    ));

    let comment = map(
        rule! {
            COMMENT ~ #literal_string
        },
        |(_, comment)| comment,
    );

    let (i, (mut def, constraints)) = map(
        rule! {
            #ident
            ~ #type_name
            ~ ( #nullable | #expr )*
            ~ ( #comment )?
            : "`<column name> <type> [DEFAULT <expr>] [AS (<expr>) VIRTUAL] [AS (<expr>) STORED] [COMMENT '<comment>']`"
        },
        |(name, data_type, constraints, comment)| {
            let def = ColumnDefinition {
                name,
                data_type,
                expr: None,
                comment,
            };
            (def, constraints)
        },
    )(i)?;

    for constraint in constraints {
        match constraint {
            ColumnConstraint::Nullable(nullable) => {
                if (nullable && matches!(def.data_type, TypeName::NotNull(_)))
                    || (!nullable && matches!(def.data_type, TypeName::Nullable(_)))
                {
                    return Err(nom::Err::Error(Error::from_error_kind(
                        i,
                        ErrorKind::Other("ambiguous NOT NULL constraint"),
                    )));
                }
                if nullable {
                    def.data_type = def.data_type.wrap_nullable();
                } else {
                    def.data_type = def.data_type.wrap_not_null();
                }
            }
            ColumnConstraint::DefaultExpr(default_expr) => {
                def.expr = Some(ColumnExpr::Default(default_expr))
            }
            ColumnConstraint::VirtualExpr(virtual_expr) => {
                def.expr = Some(ColumnExpr::Virtual(virtual_expr))
            }
            ColumnConstraint::StoredExpr(stored_expr) => {
                def.expr = Some(ColumnExpr::Stored(stored_expr))
            }
        }
    }

    Ok((i, def))
}

pub fn role_name(i: Input) -> IResult<String> {
    let role_ident = map(
        rule! {
            #ident
        },
        |role_name| role_name.name,
    );
    let role_lit = map(
        rule! {
            #literal_string
        },
        |role_name| role_name,
    );

    rule!(
        #role_ident : "<role_name>"
        | #role_lit : "'<role_name>'"
    )(i)
}

pub fn grant_source(i: Input) -> IResult<AccountMgrSource> {
    let role = map(
        rule! {
            ROLE ~ #role_name
        },
        |(_, role_name)| AccountMgrSource::Role { role: role_name },
    );
    let privs = map(
        rule! {
            #comma_separated_list1(priv_type) ~ ON ~ #grant_level
        },
        |(privs, _, level)| AccountMgrSource::Privs {
            privileges: privs,
            level,
        },
    );
    let all = map(
        rule! { ALL ~ PRIVILEGES? ~ ON ~ #grant_all_level },
        |(_, _, _, level)| AccountMgrSource::ALL { level },
    );

    let udf_privs = map(
        rule! {
            USAGE ~ ON ~ UDF ~ #ident
        },
        |(_, _, _, udf)| AccountMgrSource::Privs {
            privileges: vec![UserPrivilegeType::Usage],
            level: AccountMgrLevel::UDF(udf.to_string()),
        },
    );

    let udf_all_privs = map(
        rule! {
            ALL ~ PRIVILEGES? ~ ON ~ UDF ~ #ident
        },
        |(_, _, _, _, udf)| AccountMgrSource::Privs {
            privileges: vec![UserPrivilegeType::Usage],
            level: AccountMgrLevel::UDF(udf.to_string()),
        },
    );

    let stage_privs = map(
        rule! {
            #comma_separated_list1(stage_priv_type) ~ ON ~ STAGE ~ #ident
        },
        |(privileges, _, _, stage_name)| AccountMgrSource::Privs {
            privileges,
            level: AccountMgrLevel::Stage(stage_name.to_string()),
        },
    );

    rule!(
        #role : "ROLE <role_name>"
        | #udf_privs: "USAGE ON UDF <udf_name>"
        | #privs : "<privileges> ON <privileges_level>"
        | #stage_privs : "<stage_privileges> ON STAGE <stage_name>"
        | #udf_all_privs: "ALL [ PRIVILEGES ] ON UDF <udf_name>"
        | #all : "ALL [ PRIVILEGES ] ON <privileges_level>"
    )(i)
}

pub fn priv_type(i: Input) -> IResult<UserPrivilegeType> {
    alt((
        value(UserPrivilegeType::Usage, rule! { USAGE }),
        value(UserPrivilegeType::Select, rule! { SELECT }),
        value(UserPrivilegeType::Insert, rule! { INSERT }),
        value(UserPrivilegeType::Update, rule! { UPDATE }),
        value(UserPrivilegeType::Delete, rule! { DELETE }),
        value(UserPrivilegeType::Alter, rule! { ALTER }),
        value(UserPrivilegeType::Super, rule! { SUPER }),
        value(UserPrivilegeType::CreateUser, rule! { CREATE ~ USER }),
        value(
            UserPrivilegeType::CreateDatabase,
            rule! { CREATE ~ DATABASE },
        ),
        value(UserPrivilegeType::DropUser, rule! { DROP ~ USER }),
        value(UserPrivilegeType::CreateRole, rule! { CREATE ~ ROLE }),
        value(UserPrivilegeType::DropRole, rule! { DROP ~ ROLE }),
        value(UserPrivilegeType::Grant, rule! { GRANT }),
        value(UserPrivilegeType::CreateStage, rule! { CREATE ~ STAGE }),
        value(UserPrivilegeType::Set, rule! { SET }),
        value(UserPrivilegeType::Drop, rule! { DROP }),
        value(UserPrivilegeType::Create, rule! { CREATE }),
    ))(i)
}

pub fn stage_priv_type(i: Input) -> IResult<UserPrivilegeType> {
    alt((
        value(UserPrivilegeType::Read, rule! { READ }),
        value(UserPrivilegeType::Write, rule! { WRITE }),
    ))(i)
}

pub fn priv_share_type(i: Input) -> IResult<ShareGrantObjectPrivilege> {
    alt((
        value(ShareGrantObjectPrivilege::Usage, rule! { USAGE }),
        value(ShareGrantObjectPrivilege::Select, rule! { SELECT }),
        value(
            ShareGrantObjectPrivilege::ReferenceUsage,
            rule! { REFERENCE_USAGE },
        ),
    ))(i)
}

pub fn alter_add_share_accounts(i: Input) -> IResult<bool> {
    alt((value(true, rule! { ADD }), value(false, rule! { REMOVE })))(i)
}

pub fn grant_share_object_name(i: Input) -> IResult<ShareGrantObjectName> {
    let database = map(
        rule! {
            DATABASE ~ #ident
        },
        |(_, database)| ShareGrantObjectName::Database(database.to_string()),
    );

    // `db01`.'tb1' or `db01`.`tb1` or `db01`.tb1
    let table = map(
        rule! {
            TABLE ~  #ident ~ "." ~ #ident
        },
        |(_, database, _, table)| {
            ShareGrantObjectName::Table(database.to_string(), table.to_string())
        },
    );

    rule!(
        #database : "DATABASE <database>"
        | #table : "TABLE <database>.<table>"
    )(i)
}

pub fn grant_level(i: Input) -> IResult<AccountMgrLevel> {
    // *.*
    let global = map(rule! { "*" ~ "." ~ "*" }, |_| AccountMgrLevel::Global);
    // db.*
    // "*": as current db or "table" with current db
    let db = map(
        rule! {
            ( #ident ~ "." )? ~ "*"
        },
        |(database, _)| AccountMgrLevel::Database(database.map(|(database, _)| database.name)),
    );

    // `db01`.'tb1' or `db01`.`tb1` or `db01`.tb1
    let table = map(
        rule! {
            ( #ident ~ "." )? ~ #parameter_to_string
        },
        |(database, table)| {
            AccountMgrLevel::Table(database.map(|(database, _)| database.name), table)
        },
    );

    rule!(
        #global : "*.*"
        | #db : "<database>.*"
        | #table : "<database>.<table>"
    )(i)
}

pub fn grant_all_level(i: Input) -> IResult<AccountMgrLevel> {
    // *.*
    let global = map(rule! { "*" ~ "." ~ "*" }, |_| AccountMgrLevel::Global);
    // db.*
    // "*": as current db or "table" with current db
    let db = map(
        rule! {
            ( #ident ~ "." )? ~ "*"
        },
        |(database, _)| AccountMgrLevel::Database(database.map(|(database, _)| database.name)),
    );

    // `db01`.'tb1' or `db01`.`tb1` or `db01`.tb1
    let table = map(
        rule! {
            ( #ident ~ "." )? ~ #parameter_to_string
        },
        |(database, table)| {
            AccountMgrLevel::Table(database.map(|(database, _)| database.name), table)
        },
    );

    let stage = map(rule! { STAGE ~ #ident}, |(_, stage_name)| {
        AccountMgrLevel::Stage(stage_name.to_string())
    });
    rule!(
        #global : "*.*"
        | #db : "<database>.*"
        | #table : "<database>.<table>"
        | #stage : "STAGE <stage_name>"
    )(i)
}

pub fn grant_ownership_level(i: Input) -> IResult<AccountMgrLevel> {
    // db.*
    // "*": as current db or "table" with current db
    let db = map(
        rule! {
            ( #ident ~ "." )? ~ "*"
        },
        |(database, _)| AccountMgrLevel::Database(database.map(|(database, _)| database.name)),
    );

    // `db01`.'tb1' or `db01`.`tb1` or `db01`.tb1
    let table = map(
        rule! {
            ( #ident ~ "." )? ~ #parameter_to_string
        },
        |(database, table)| {
            AccountMgrLevel::Table(database.map(|(database, _)| database.name), table)
        },
    );

    #[derive(Clone)]
    enum Object {
        Stage,
        Udf,
    }
    let object = alt((
        value(Object::Udf, rule! { UDF }),
        value(Object::Stage, rule! { STAGE }),
    ));

    // Object object_name
    let object = map(
        rule! { #object ~ #ident},
        |(object, object_name)| match object {
            Object::Stage => AccountMgrLevel::Stage(object_name.to_string()),
            Object::Udf => AccountMgrLevel::UDF(object_name.to_string()),
        },
    );

    rule!(
        #db : "<database>.*"
        | #table : "<database>.<table>"
        | #object : "STAGE | UDF <object_name>"
    )(i)
}

pub fn show_grant_option(i: Input) -> IResult<ShowGrantOption> {
    let grant_role = map(
        rule! {
            FOR ~ #grant_option
        },
        |(_, opt_principal)| ShowGrantOption::PrincipalIdentity(opt_principal),
    );

    let share_object_name = map(
        rule! {
            ON ~ #grant_share_object_name
        },
        |(_, object_name)| ShowGrantOption::ShareGrantObjectName(object_name),
    );

    let share_name = map(
        rule! {
            OF ~ SHARE ~ #ident
        },
        |(_, _, share_name)| ShowGrantOption::ShareName(share_name.to_string()),
    );

    rule!(
        #grant_role: "FOR  { ROLE <role_name> | [USER] <user> }"
        | #share_object_name: "ON {DATABASE <db_name> | TABLE <db_name>.<table_name>}"
        | #share_name: "OF SHARE <share_name>"
    )(i)
}

pub fn grant_option(i: Input) -> IResult<PrincipalIdentity> {
    let role = map(
        rule! {
            ROLE ~ #role_name
        },
        |(_, role_name)| PrincipalIdentity::Role(role_name),
    );

    let user = map(
        rule! {
            USER? ~ #user_identity
        },
        |(_, user)| PrincipalIdentity::User(user),
    );

    rule!(
        #role
        | #user
    )(i)
}

pub fn create_table_source(i: Input) -> IResult<CreateTableSource> {
    let columns = map(
        rule! {
            "(" ~ ^#comma_separated_list1(column_def) ~ ^")"
        },
        |(_, columns, _)| CreateTableSource::Columns(columns),
    );
    let like = map(
        rule! {
            LIKE ~ #dot_separated_idents_1_to_3
        },
        |(_, (catalog, database, table))| CreateTableSource::Like {
            catalog,
            database,
            table,
        },
    );

    rule!(
        #columns
        | #like
    )(i)
}

pub fn alter_database_action(i: Input) -> IResult<AlterDatabaseAction> {
    let mut rename_database = map(
        rule! {
            RENAME ~ TO ~ #ident
        },
        |(_, _, new_db)| AlterDatabaseAction::RenameDatabase { new_db },
    );

    rule!(
        #rename_database
    )(i)
}

pub fn modify_column_type(i: Input) -> IResult<ColumnDefinition> {
    #[derive(Clone)]
    enum ColumnConstraint {
        Nullable(bool),
        DefaultExpr(Box<Expr>),
    }

    let nullable = alt((
        value(ColumnConstraint::Nullable(true), rule! { NULL }),
        value(ColumnConstraint::Nullable(false), rule! { NOT ~ ^NULL }),
    ));
    let expr = alt((map(
        rule! {
            DEFAULT ~ ^#subexpr(NOT_PREC)
        },
        |(_, default_expr)| ColumnConstraint::DefaultExpr(Box::new(default_expr)),
    ),));

    let comment = map(
        rule! {
            COMMENT ~ #literal_string
        },
        |(_, comment)| comment,
    );

    map_res(
        rule! {
            #ident
            ~ #type_name
            ~ ( #nullable | #expr )*
            ~ ( #comment )?
            : "`<column name> <type> [DEFAULT <expr>] [COMMENT '<comment>']`"
        },
        |(name, data_type, constraints, comment)| {
            let mut def = ColumnDefinition {
                name,
                data_type,
                expr: None,
                comment,
            };
            for constraint in constraints {
                match constraint {
                    ColumnConstraint::Nullable(nullable) => {
                        if (nullable && matches!(def.data_type, TypeName::NotNull(_)))
                            || (!nullable && matches!(def.data_type, TypeName::Nullable(_)))
                        {
                            return Err(nom::Err::Failure(ErrorKind::Other(
                                "ambiguous NOT NULL constraint",
                            )));
                        }
                        if nullable {
                            def.data_type = def.data_type.wrap_nullable();
                        } else {
                            def.data_type = def.data_type.wrap_not_null();
                        }
                    }
                    ColumnConstraint::DefaultExpr(default_expr) => {
                        def.expr = Some(ColumnExpr::Default(default_expr))
                    }
                }
            }
            Ok(def)
        },
    )(i)
}

pub fn modify_column_action(i: Input) -> IResult<ModifyColumnAction> {
    let set_mask_policy = map(
        rule! {
            #ident ~ SET ~ MASKING ~ POLICY ~ #ident
        },
        |(column, _, _, _, mask_name)| {
            ModifyColumnAction::SetMaskingPolicy(column, mask_name.to_string())
        },
    );

    let unset_mask_policy = map(
        rule! {
            #ident ~ UNSET ~ MASKING ~ POLICY
        },
        |(column, _, _, _)| ModifyColumnAction::UnsetMaskingPolicy(column),
    );

    let convert_stored_computed_column = map(
        rule! {
            #ident ~ DROP ~ STORED
        },
        |(column, _, _)| ModifyColumnAction::ConvertStoredComputedColumn(column),
    );

    let modify_column_type = map(
        rule! {
            #modify_column_type ~ ("," ~ COLUMN ~ #modify_column_type)*
        },
        |(column_def, column_def_vec)| {
            let mut column_defs = vec![column_def];
            column_def_vec
                .iter()
                .for_each(|(_, _, column_def)| column_defs.push(column_def.clone()));
            ModifyColumnAction::SetDataType(column_defs)
        },
    );

    rule!(
        #set_mask_policy
        | #unset_mask_policy
        | #convert_stored_computed_column
        | #modify_column_type
    )(i)
}

pub fn alter_table_action(i: Input) -> IResult<AlterTableAction> {
    let rename_table = map(
        rule! {
           RENAME ~ TO ~ #ident
        },
        |(_, _, new_table)| AlterTableAction::RenameTable { new_table },
    );
    let rename_column = map(
        rule! {
            RENAME ~ COLUMN? ~ #ident ~ TO ~ #ident
        },
        |(_, _, old_column, _, new_column)| AlterTableAction::RenameColumn {
            old_column,
            new_column,
        },
    );
    let add_column = map(
        rule! {
            ADD ~ COLUMN? ~ #column_def ~ ( #add_column_option )?
        },
        |(_, _, column, option)| AlterTableAction::AddColumn {
            column,
            option: option.unwrap_or(AddColumnOption::End),
        },
    );

    let modify_column = map(
        rule! {
            MODIFY ~ COLUMN? ~ #modify_column_action
        },
        |(_, _, action)| AlterTableAction::ModifyColumn { action },
    );

    let drop_column = map(
        rule! {
            DROP ~ COLUMN? ~ #ident
        },
        |(_, _, column)| AlterTableAction::DropColumn { column },
    );
    let alter_table_cluster_key = map(
        rule! {
            CLUSTER ~ ^BY ~ ^"(" ~ ^#comma_separated_list1(expr) ~ ^")"
        },
        |(_, _, _, cluster_by, _)| AlterTableAction::AlterTableClusterKey { cluster_by },
    );

    let drop_table_cluster_key = map(
        rule! {
            DROP ~ CLUSTER ~ KEY
        },
        |(_, _, _)| AlterTableAction::DropTableClusterKey,
    );

    let recluster_table = map(
        rule! {
            RECLUSTER ~ FINAL? ~ ( WHERE ~ ^#expr )? ~ ( LIMIT ~ #literal_u64 )?
        },
        |(_, opt_is_final, opt_selection, opt_limit)| AlterTableAction::ReclusterTable {
            is_final: opt_is_final.is_some(),
            selection: opt_selection.map(|(_, selection)| selection),
            limit: opt_limit.map(|(_, limit)| limit),
        },
    );

    let revert_table = map(
        rule! {
            FLASHBACK ~ TO ~ #travel_point
        },
        |(_, _, point)| AlterTableAction::RevertTo { point },
    );

    let set_table_options = map(
        rule! {
            SET ~ OPTIONS ~ "(" ~ #set_table_option ~ ")"
        },
        |(_, _, _, set_options, _)| AlterTableAction::SetOptions { set_options },
    );

    rule!(
        #alter_table_cluster_key
        | #drop_table_cluster_key
        | #rename_table
        | #rename_column
        | #add_column
        | #drop_column
        | #modify_column
        | #recluster_table
        | #revert_table
        | #set_table_options
    )(i)
}

pub fn match_clause(i: Input) -> IResult<MergeOption> {
    map(
        rule! {
            WHEN ~ MATCHED ~ (AND ~ ^#expr)? ~ THEN ~ #match_operation
        },
        |(_, _, expr_op, _, match_operation)| match expr_op {
            Some(expr) => MergeOption::Match(MatchedClause {
                selection: Some(expr.1),
                operation: match_operation,
            }),
            None => MergeOption::Match(MatchedClause {
                selection: None,
                operation: match_operation,
            }),
        },
    )(i)
}

fn match_operation(i: Input) -> IResult<MatchOperation> {
    alt((
        value(MatchOperation::Delete, rule! { DELETE }),
        map(
            rule! {
                UPDATE ~ SET ~ ^#comma_separated_list1(merge_update_expr)
            },
            |(_, _, update_list)| MatchOperation::Update {
                update_list,
                is_star: false,
            },
        ),
        map(
            rule! {
                UPDATE ~ "*"
            },
            |(_, _)| MatchOperation::Update {
                update_list: Vec::new(),
                is_star: true,
            },
        ),
    ))(i)
}

pub fn unmatch_clause(i: Input) -> IResult<MergeOption> {
    alt((
        map(
            rule! {
                WHEN ~ NOT ~ MATCHED ~ (AND ~ ^#expr)?  ~ THEN ~ INSERT ~ ( "(" ~ ^#comma_separated_list1(ident) ~ ^")" )?
                ~ VALUES ~ ^#row_values
            },
            |(_, _, _, expr_op, _, _, columns_op, _, values)| {
                let selection = match expr_op {
                    Some(e) => Some(e.1),
                    None => None,
                };
                match columns_op {
                    Some(columns) => MergeOption::Unmatch(UnmatchedClause {
                        insert_operation: InsertOperation {
                            columns: Some(columns.1),
                            values,
                            is_star: false,
                        },
                        selection,
                    }),
                    None => MergeOption::Unmatch(UnmatchedClause {
                        insert_operation: InsertOperation {
                            columns: None,
                            values,
                            is_star: false,
                        },
                        selection,
                    }),
                }
            },
        ),
        map(
            rule! {
                WHEN ~ NOT ~ MATCHED ~ (AND ~ ^#expr)?  ~ THEN ~ INSERT ~ "*"
            },
            |(_, _, _, expr_op, _, _, _)| {
                let selection = match expr_op {
                    Some(e) => Some(e.1),
                    None => None,
                };
                MergeOption::Unmatch(UnmatchedClause {
                    insert_operation: InsertOperation {
                        columns: None,
                        values: Vec::new(),
                        is_star: true,
                    },
                    selection,
                })
            },
        ),
    ))(i)
}

pub fn add_column_option(i: Input) -> IResult<AddColumnOption> {
    alt((
        value(AddColumnOption::First, rule! { FIRST }),
        map(rule! { AFTER ~ #ident }, |(_, ident)| {
            AddColumnOption::After(ident)
        }),
    ))(i)
}

pub fn optimize_table_action(i: Input) -> IResult<OptimizeTableAction> {
    alt((
        value(OptimizeTableAction::All, rule! { ALL }),
        map(
            rule! { PURGE ~ (BEFORE ~ ^#travel_point)? },
            |(_, opt_travel_point)| OptimizeTableAction::Purge {
                before: opt_travel_point.map(|(_, p)| p),
            },
        ),
        map(rule! { COMPACT ~ SEGMENT? }, |(_, opt_segment)| {
            OptimizeTableAction::Compact {
                target: opt_segment.map_or(CompactTarget::Block, |_| CompactTarget::Segment),
            }
        }),
    ))(i)
}

pub fn literal_duration(i: Input) -> IResult<Duration> {
    let seconds = map(
        rule! {
            #literal_u64 ~ SECONDS
        },
        |(v, _)| Duration::from_secs(v),
    );

    let days = map(
        rule! {
            #literal_u64 ~ DAYS
        },
        |(v, _)| Duration::from_secs(v * 60 * 60 * 24),
    );

    rule!(
        #days
        | #seconds
    )(i)
}

pub fn vacuum_drop_table_option(i: Input) -> IResult<VacuumDropTableOption> {
    alt((map(
        rule! {
            (DRY ~ ^RUN ~ SUMMARY?)? ~ (LIMIT ~ #literal_u64)?
        },
        |(opt_dry_run, opt_limit)| VacuumDropTableOption {
            dry_run: opt_dry_run.map(|dry_run| dry_run.2.is_some()),
            limit: opt_limit.map(|(_, limit)| limit as usize),
        },
    ),))(i)
}

pub fn vacuum_table_option(i: Input) -> IResult<VacuumTableOption> {
    alt((map(
        rule! {
            (DRY ~ ^RUN)?
        },
        |opt_dry_run| VacuumTableOption {
            dry_run: opt_dry_run.is_some(),
        },
    ),))(i)
}

pub fn task_sql_block(i: Input) -> IResult<TaskSql> {
    let single_statement = map(
        rule! {
            #statement
        },
        |stmt| {
            let sql = format!("{}", stmt.stmt);
            TaskSql::SingleStatement(sql)
        },
    );
    let task_block = map(
        rule! {
            BEGIN
            ~ #task_statements(statement_body)
            ~ END
        },
        |(_, stmts, _)| {
            let sql = stmts
                .iter()
                .map(|stmt| format!("{}", stmt))
                .collect::<Vec<String>>();
            TaskSql::ScriptBlock(sql)
        },
    );
    alt((single_statement, task_block))(i)
}

pub fn alter_task_option(i: Input) -> IResult<AlterTaskOptions> {
    let suspend = map(
        rule! {
             SUSPEND
        },
        |_| AlterTaskOptions::Suspend,
    );
    let resume = map(
        rule! {
             RESUME
        },
        |_| AlterTaskOptions::Resume,
    );
    let modify_as = map(
        rule! {
             MODIFY ~ AS ~ #task_sql_block
        },
        |(_, _, sql)| AlterTaskOptions::ModifyAs(sql),
    );
    let modify_when = map(
        rule! {
             MODIFY ~ WHEN ~ #expr
        },
        |(_, _, expr)| {
            let when = expr.to_string();
            AlterTaskOptions::ModifyWhen(when)
        },
    );
    let add_after = map(
        rule! {
             ADD ~ AFTER ~ #comma_separated_list0(literal_string)
        },
        |(_, _, after)| AlterTaskOptions::AddAfter(after),
    );
    let remove_after = map(
        rule! {
             REMOVE ~ AFTER ~ #comma_separated_list0(literal_string)
        },
        |(_, _, after)| AlterTaskOptions::RemoveAfter(after),
    );

    let set = map(
        rule! {
             SET
             ~ ( WAREHOUSE  ~ "=" ~  #literal_string )?
             ~ ( SCHEDULE ~ "=" ~ #task_schedule_option )?
             ~ ( SUSPEND_TASK_AFTER_NUM_FAILURES ~ "=" ~ #literal_u64 )?
             ~ ( COMMENT ~ "=" ~ #literal_string )?
             ~ ( ERROR_INTEGRATION  ~ "=" ~ #literal_string )?
             ~ #set_table_option?
        },
        |(
            _,
            warehouse_opts,
            schedule_opts,
            suspend_opts,
            comment,
            err_integration,
            session_opts,
        )| {
            AlterTaskOptions::Set {
                warehouse: warehouse_opts.map(|(_, _, warehouse)| warehouse),
                schedule: schedule_opts.map(|(_, _, schedule)| schedule),
                suspend_task_after_num_failures: suspend_opts.map(|(_, _, num)| num),
                comments: comment.map(|(_, _, comment)| comment),
                error_integration: err_integration.map(|(_, _, integration)| integration),
                session_parameters: session_opts,
            }
        },
    );
    let unset = map(
        rule! {
             UNSET ~ WAREHOUSE
        },
        |_| AlterTaskOptions::Unset { warehouse: true },
    );
    rule!(
        #suspend
        | #resume
        | #modify_as
        | #set
        | #unset
        | #modify_when
        | #add_after
        | #remove_after
    )(i)
}

pub fn alter_pipe_option(i: Input) -> IResult<AlterPipeOptions> {
    let set = map(
        rule! {
             SET
             ~ ( PIPE_EXECUTION_PAUSED ~ "=" ~ #literal_bool )?
             ~ ( COMMENT ~ "=" ~ #literal_string )?
        },
        |(_, execution_parsed, comment)| AlterPipeOptions::Set {
            execution_paused: execution_parsed.map(|(_, _, paused)| paused),
            comments: comment.map(|(_, _, comment)| comment),
        },
    );
    let refresh = map(
        rule! {
             REFRESH
             ~ ( PREFIX ~ "=" ~ #literal_string )?
             ~ ( MODIFIED_AFTER ~ "=" ~ #literal_string )?
        },
        |(_, prefix, modified_after)| AlterPipeOptions::Refresh {
            prefix: prefix.map(|(_, _, prefix)| prefix),
            modified_after: modified_after.map(|(_, _, modified_after)| modified_after),
        },
    );
    rule!(
        #set
        | #refresh
    )(i)
}

pub fn task_warehouse_option(i: Input) -> IResult<WarehouseOptions> {
    alt((map(
        rule! {
            (WAREHOUSE  ~ "=" ~  #literal_string)?
        },
        |warehouse_opt| {
            let warehouse = match warehouse_opt {
                Some(warehouse) => Some(warehouse.2),
                None => None,
            };
            WarehouseOptions { warehouse }
        },
    ),))(i)
}

pub fn task_schedule_option(i: Input) -> IResult<ScheduleOptions> {
    let interval = map(
        rule! {
             #literal_u64 ~ MINUTE
        },
        |(mins, _)| ScheduleOptions::IntervalSecs(mins * 60),
    );
    let cron_expr = map(
        rule! {
            USING ~ CRON ~ #literal_string ~ #literal_string?
        },
        |(_, _, expr, timezone)| ScheduleOptions::CronExpression(expr, timezone),
    );
    let interval_sec = map(
        rule! {
             #literal_u64 ~ SECOND
        },
        |(secs, _)| ScheduleOptions::IntervalSecs(secs),
    );
    rule!(
        #interval
        | #cron_expr
        | #interval_sec
    )(i)
}

pub fn kill_target(i: Input) -> IResult<KillTarget> {
    alt((
        value(KillTarget::Query, rule! { QUERY }),
        value(KillTarget::Connection, rule! { CONNECTION }),
    ))(i)
}

pub fn limit_where(i: Input) -> IResult<ShowLimit> {
    map(
        rule! {
            WHERE ~ #expr
        },
        |(_, selection)| ShowLimit::Where {
            selection: Box::new(selection),
        },
    )(i)
}

pub fn limit_like(i: Input) -> IResult<ShowLimit> {
    map(
        rule! {
            LIKE ~ #literal_string
        },
        |(_, pattern)| ShowLimit::Like { pattern },
    )(i)
}

pub fn show_limit(i: Input) -> IResult<ShowLimit> {
    rule!(
        #limit_like
        | #limit_where
    )(i)
}

pub fn show_options(i: Input) -> IResult<ShowOptions> {
    map(
        rule! {
            #show_limit? ~ ( LIMIT ~ ^#literal_u64 )?
        },
        |(show_limit, opt_limit)| ShowOptions {
            show_limit,
            limit: opt_limit.map(|(_, limit)| limit),
        },
    )(i)
}

pub fn table_option(i: Input) -> IResult<BTreeMap<String, String>> {
    map(
        rule! {
           ( #ident ~ "=" ~ #option_to_string )*
        },
        |opts| {
            BTreeMap::from_iter(
                opts.iter()
                    .map(|(k, _, v)| (k.name.to_lowercase(), v.clone())),
            )
        },
    )(i)
}

pub fn set_table_option(i: Input) -> IResult<BTreeMap<String, String>> {
    map(
        rule! {
           ( #ident ~ "=" ~ #option_to_string ) ~ ("," ~ #ident ~ "=" ~ #option_to_string )*
        },
        |(key, _, value, opts)| {
            let mut options = BTreeMap::from_iter(
                opts.iter()
                    .map(|(_, k, _, v)| (k.name.to_lowercase(), v.clone())),
            );
            options.insert(key.name.to_lowercase(), value);
            options
        },
    )(i)
}

fn option_to_string(i: Input) -> IResult<String> {
    let bool_to_string = |i| map(literal_bool, |v| v.to_string())(i);

    rule!(
        #bool_to_string
        | #parameter_to_string
    )(i)
}

pub fn engine(i: Input) -> IResult<Engine> {
    let engine = alt((
        value(Engine::Null, rule! { NULL }),
        value(Engine::Memory, rule! { MEMORY }),
        value(Engine::Fuse, rule! { FUSE }),
        value(Engine::View, rule! { VIEW }),
        value(Engine::Random, rule! { RANDOM }),
        value(Engine::Iceberg, rule! { ICEBERG }),
        value(Engine::Delta, rule! { DELTA }),
    ));

    map(
        rule! {
            ENGINE ~ ^"=" ~ ^#engine
        },
        |(_, _, engine)| engine,
    )(i)
}

pub fn database_engine(i: Input) -> IResult<DatabaseEngine> {
    value(DatabaseEngine::Default, rule! { DEFAULT })(i)
}

pub fn create_database_option(i: Input) -> IResult<CreateDatabaseOption> {
    let create_db_engine = map(
        rule! {
            ENGINE ~  ^"=" ~ ^#database_engine
        },
        |(_, _, option)| CreateDatabaseOption::DatabaseEngine(option),
    );

    let share_from = map(
        rule! {
            FROM ~ SHARE ~ #ident ~ "." ~ #ident
        },
        |(_, _, tenant, _, share_name)| {
            CreateDatabaseOption::FromShare(ShareNameIdent {
                tenant: tenant.to_string(),
                share_name: share_name.to_string(),
            })
        },
    );

    rule!(
        #create_db_engine
        | #share_from
    )(i)
}

pub fn catalog_type(i: Input) -> IResult<CatalogType> {
    alt((
        value(CatalogType::Default, rule! { DEFAULT }),
        value(CatalogType::Hive, rule! { HIVE }),
        value(CatalogType::Iceberg, rule! { ICEBERG }),
    ))(i)
}

pub fn user_option(i: Input) -> IResult<UserOptionItem> {
    let tenant_setting = value(UserOptionItem::TenantSetting(true), rule! { TENANTSETTING });
    let no_tenant_setting = value(
        UserOptionItem::TenantSetting(false),
        rule! { NOTENANTSETTING },
    );
    let default_role_option = map(
        rule! {
            "DEFAULT_ROLE" ~ ^"=" ~ ^#role_name
        },
        |(_, _, role)| UserOptionItem::DefaultRole(role),
    );
    let set_network_policy = map(
        rule! {
            SET ~ NETWORK ~ ^POLICY ~ ^"=" ~ ^#literal_string
        },
        |(_, _, _, _, policy)| UserOptionItem::SetNetworkPolicy(policy),
    );
    let unset_network_policy = map(
        rule! {
            UNSET ~ NETWORK ~ ^POLICY
        },
        |(_, _, _)| UserOptionItem::UnsetNetworkPolicy,
    );
    let set_password_policy = map(
        rule! {
            SET ~ PASSWORD ~ ^POLICY ~ ^"=" ~ ^#literal_string
        },
        |(_, _, _, _, policy)| UserOptionItem::SetPasswordPolicy(policy),
    );
    let unset_password_policy = map(
        rule! {
            UNSET ~ PASSWORD ~ ^POLICY
        },
        |(_, _, _)| UserOptionItem::UnsetPasswordPolicy,
    );

    rule!(
        #tenant_setting
        | #no_tenant_setting
        | #default_role_option
        | #set_network_policy
        | #unset_network_policy
        | #set_password_policy
        | #unset_password_policy
    )(i)
}

pub fn user_identity(i: Input) -> IResult<UserIdentity> {
    map(
        rule! {
            #parameter_to_string ~ ( "@" ~ "'%'" )?
        },
        |(username, _)| {
            let hostname = "%".to_string();
            UserIdentity { username, hostname }
        },
    )(i)
}

pub fn auth_type(i: Input) -> IResult<AuthType> {
    alt((
        value(AuthType::NoPassword, rule! { NO_PASSWORD }),
        value(AuthType::Sha256Password, rule! { SHA256_PASSWORD }),
        value(AuthType::DoubleSha1Password, rule! { DOUBLE_SHA1_PASSWORD }),
        value(AuthType::JWT, rule! { JWT }),
    ))(i)
}

pub fn presign_action(i: Input) -> IResult<PresignAction> {
    alt((
        value(PresignAction::Download, rule! { DOWNLOAD }),
        value(PresignAction::Upload, rule! { UPLOAD }),
    ))(i)
}

pub fn presign_location(i: Input) -> IResult<PresignLocation> {
    map_res(
        rule! {
            #stage_location
        },
        |v| Ok(PresignLocation::StageLocation(v)),
    )(i)
}

pub fn presign_option(i: Input) -> IResult<PresignOption> {
    alt((
        map(rule! { EXPIRE ~ ^"=" ~ ^#literal_u64 }, |(_, _, v)| {
            PresignOption::Expire(v)
        }),
        map(
            rule! { CONTENT_TYPE ~ ^"=" ~ ^#literal_string },
            |(_, _, v)| PresignOption::ContentType(v),
        ),
    ))(i)
}

pub fn table_reference_with_alias(i: Input) -> IResult<TableReference> {
    map(
        consumed(rule! {
            #dot_separated_idents_1_to_3 ~ #alias_name?
        }),
        |(span, ((catalog, database, table), alias))| TableReference::Table {
            span: transform_span(span.0),
            catalog,
            database,
            table,
            alias: alias.map(|v| TableAlias {
                name: v,
                columns: vec![],
            }),
            travel_point: None,
            since_point: None,
            pivot: None,
            unpivot: None,
        },
    )(i)
}

pub fn table_reference_only(i: Input) -> IResult<TableReference> {
    map(
        consumed(rule! {
            #dot_separated_idents_1_to_3
        }),
        |(span, (catalog, database, table))| TableReference::Table {
            span: transform_span(span.0),
            catalog,
            database,
            table,
            alias: None,
            travel_point: None,
            since_point: None,
            pivot: None,
            unpivot: None,
        },
    )(i)
}

pub fn update_expr(i: Input) -> IResult<UpdateExpr> {
    map(rule! { ( #ident ~ "=" ~ ^#expr ) }, |(name, _, expr)| {
        UpdateExpr { name, expr }
    })(i)
}

pub fn udf_arg_type(i: Input) -> IResult<TypeName> {
    map(
        rule! {
            #type_name
        },
        |type_name| match type_name {
            TypeName::Nullable(_) | TypeName::NotNull(_) => type_name,
            _ => type_name.wrap_nullable(),
        },
    )(i)
}

pub fn udf_definition(i: Input) -> IResult<UDFDefinition> {
    let lambda_udf = map(
        rule! {
            AS ~ "(" ~ #comma_separated_list0(ident) ~ ")"
            ~ "->" ~ #expr
        },
        |(_, _, parameters, _, _, definition)| UDFDefinition::LambdaUDF {
            parameters,
            definition: Box::new(definition),
        },
    );

    let udf_server = map(
        rule! {
            "(" ~ #comma_separated_list0(udf_arg_type) ~ ")"
            ~ RETURNS ~ #udf_arg_type
            ~ LANGUAGE ~ #ident
            ~ HANDLER ~ ^"=" ~ ^#literal_string
            ~ ADDRESS ~ ^"=" ~ ^#literal_string
        },
        |(_, arg_types, _, _, return_type, _, language, _, _, handler, _, _, address)| {
            UDFDefinition::UDFServer {
                arg_types,
                return_type,
                address,
                handler,
                language: language.to_string(),
            }
        },
    );

    let udf_script = map(
        rule! {
            "(" ~ #comma_separated_list0(udf_arg_type) ~ ")"
            ~ RETURNS ~ #udf_arg_type
            ~ LANGUAGE ~ #ident
            ~ HANDLER ~ ^"=" ~ ^#literal_string
            ~ AS ~ ^#code_string
        },
        |(_, arg_types, _, _, return_type, _, language, _, _, handler, _, code)| {
            UDFDefinition::UDFScript {
                arg_types,
                return_type,
                code,
                handler,
                language: language.to_string(),
                // TODO inject runtime_version by user
                // Now we use fixed runtime version
                runtime_version: "".to_string(),
            }
        },
    );

    rule!(
        #udf_server: "(<arg_type>, ...) RETURNS <return_type> LANGUAGE <language> HANDLER=<handler> ADDRESS=<udf_server_address>"
        | #lambda_udf: "AS (<parameter>, ...) -> <definition expr>"
        | #udf_script: "(<arg_type>, ...) RETURNS <return_type> LANGUAGE <language> HANDLER=<handler> AS <language_codes>"
    )(i)
}

pub fn merge_update_expr(i: Input) -> IResult<MergeUpdateExpr> {
    map(
        rule! { #dot_separated_idents_1_to_2 ~ "=" ~ ^#expr },
        |((table, name), _, expr)| MergeUpdateExpr { table, name, expr },
    )(i)
}

pub fn password_set_options(i: Input) -> IResult<PasswordSetOptions> {
    map(
        rule! {
             ( PASSWORD_MIN_LENGTH ~ Eq ~ ^#literal_u64 ) ?
             ~ ( PASSWORD_MAX_LENGTH ~ Eq ~ ^#literal_u64 ) ?
             ~ ( PASSWORD_MIN_UPPER_CASE_CHARS ~ Eq ~ ^#literal_u64 ) ?
             ~ ( PASSWORD_MIN_LOWER_CASE_CHARS ~ Eq ~ ^#literal_u64 ) ?
             ~ ( PASSWORD_MIN_NUMERIC_CHARS ~ Eq ~ ^#literal_u64 ) ?
             ~ ( PASSWORD_MIN_SPECIAL_CHARS ~ Eq ~ ^#literal_u64 ) ?
             ~ ( PASSWORD_MIN_AGE_DAYS ~ Eq ~ ^#literal_u64 ) ?
             ~ ( PASSWORD_MAX_AGE_DAYS ~ Eq ~ ^#literal_u64 ) ?
             ~ ( PASSWORD_MAX_RETRIES ~ Eq ~ ^#literal_u64 ) ?
             ~ ( PASSWORD_LOCKOUT_TIME_MINS ~ Eq ~ ^#literal_u64 ) ?
             ~ ( PASSWORD_HISTORY ~ Eq ~ ^#literal_u64 ) ?
             ~ ( COMMENT ~ Eq ~ ^#literal_string)?
        },
        |(
            opt_min_length,
            opt_max_length,
            opt_min_upper_case_chars,
            opt_min_lower_case_chars,
            opt_min_numeric_chars,
            opt_min_special_chars,
            opt_min_age_days,
            opt_max_age_days,
            opt_max_retries,
            opt_lockout_time_mins,
            opt_history,
            opt_comment,
        )| {
            PasswordSetOptions {
                min_length: opt_min_length.map(|opt| opt.2),
                max_length: opt_max_length.map(|opt| opt.2),
                min_upper_case_chars: opt_min_upper_case_chars.map(|opt| opt.2),
                min_lower_case_chars: opt_min_lower_case_chars.map(|opt| opt.2),
                min_numeric_chars: opt_min_numeric_chars.map(|opt| opt.2),
                min_special_chars: opt_min_special_chars.map(|opt| opt.2),
                min_age_days: opt_min_age_days.map(|opt| opt.2),
                max_age_days: opt_max_age_days.map(|opt| opt.2),
                max_retries: opt_max_retries.map(|opt| opt.2),
                lockout_time_mins: opt_lockout_time_mins.map(|opt| opt.2),
                history: opt_history.map(|opt| opt.2),
                comment: opt_comment.map(|opt| opt.2),
            }
        },
    )(i)
}

pub fn password_unset_options(i: Input) -> IResult<PasswordUnSetOptions> {
    map(
        rule! {
             PASSWORD_MIN_LENGTH ?
             ~ PASSWORD_MAX_LENGTH ?
             ~ PASSWORD_MIN_UPPER_CASE_CHARS ?
             ~ PASSWORD_MIN_LOWER_CASE_CHARS ?
             ~ PASSWORD_MIN_NUMERIC_CHARS ?
             ~ PASSWORD_MIN_SPECIAL_CHARS ?
             ~ PASSWORD_MIN_AGE_DAYS ?
             ~ PASSWORD_MAX_AGE_DAYS ?
             ~ PASSWORD_MAX_RETRIES ?
             ~ PASSWORD_LOCKOUT_TIME_MINS ?
             ~ PASSWORD_HISTORY ?
             ~ COMMENT ?
        },
        |(
            opt_min_length,
            opt_max_length,
            opt_min_upper_case_chars,
            opt_min_lower_case_chars,
            opt_min_numeric_chars,
            opt_min_special_chars,
            opt_min_age_days,
            opt_max_age_days,
            opt_max_retries,
            opt_lockout_time_mins,
            opt_history,
            opt_comment,
        )| {
            PasswordUnSetOptions {
                min_length: opt_min_length.is_some(),
                max_length: opt_max_length.is_some(),
                min_upper_case_chars: opt_min_upper_case_chars.is_some(),
                min_lower_case_chars: opt_min_lower_case_chars.is_some(),
                min_numeric_chars: opt_min_numeric_chars.is_some(),
                min_special_chars: opt_min_special_chars.is_some(),
                min_age_days: opt_min_age_days.is_some(),
                max_age_days: opt_max_age_days.is_some(),
                max_retries: opt_max_retries.is_some(),
                lockout_time_mins: opt_lockout_time_mins.is_some(),
                history: opt_history.is_some(),
                comment: opt_comment.is_some(),
            }
        },
    )(i)
}

pub fn alter_password_action(i: Input) -> IResult<AlterPasswordAction> {
    let set_options = map(
        rule! {
           SET ~ #password_set_options
        },
        |(_, set_options)| AlterPasswordAction::SetOptions(set_options),
    );
    let unset_options = map(
        rule! {
           UNSET ~ #password_unset_options
        },
        |(_, unset_options)| AlterPasswordAction::UnSetOptions(unset_options),
    );

    rule!(
        #set_options
        | #unset_options
    )(i)
}

pub fn explain_option(i: Input) -> IResult<ExplainOption> {
    map(
        rule! {
            VERBOSE | LOGICAL | OPTIMIZED
        },
        |opt| match &opt.kind {
            VERBOSE => ExplainOption::Verbose(true),
            LOGICAL => ExplainOption::Logical(true),
            OPTIMIZED => ExplainOption::Optimized(true),
            _ => unreachable!(),
        },
    )(i)
}

pub fn notification_webhook_options(i: Input) -> IResult<NotificationWebhookOptions> {
    let url_option = map(
        rule! {
            URL ~ "=" ~ #literal_string
        },
        |(_, _, v)| ("url".to_string(), v.to_string()),
    );
    let method_option = map(
        rule! {
            METHOD ~ "=" ~ #literal_string
        },
        |(_, _, v)| ("method".to_string(), v.to_string()),
    );
    let auth_option = map(
        rule! {
            AUTHORIZATION_HEADER ~ "=" ~ #literal_string
        },
        |(_, _, v)| ("authorization_header".to_string(), v.to_string()),
    );

    map(
        rule! { ((
        #url_option
        | #method_option
        | #auth_option) ~ ","?)* },
        |opts| {
            NotificationWebhookOptions::from_iter(
                opts.iter().map(|((k, v), _)| (k.to_uppercase(), v.clone())),
            )
        },
    )(i)
}

pub fn notification_webhook_clause(i: Input) -> IResult<NotificationWebhookOptions> {
    map(
        rule! { WEBHOOK ~ ^"=" ~ ^"(" ~ ^#notification_webhook_options ~ ^")" },
        |(_, _, _, opts, _)| opts,
    )(i)
}

pub fn alter_notification_options(i: Input) -> IResult<AlterNotificationOptions> {
    let enabled = map(
        rule! {
            SET ~ ENABLED ~ ^"=" ~ #literal_bool
        },
        |(_, _, _, enabled)| {
            AlterNotificationOptions::Set(AlterNotificationSetOptions::enabled(enabled))
        },
    );
    let webhook = map(
        rule! {
            SET ~ #notification_webhook_clause
        },
        |(_, webhook)| {
            AlterNotificationOptions::Set(AlterNotificationSetOptions::webhook_opts(webhook))
        },
    );
    let comment = map(
        rule! {
            SET ~ (COMMENT | COMMENTS) ~ ^"=" ~ #literal_string
        },
        |(_, _, _, comment)| {
            AlterNotificationOptions::Set(AlterNotificationSetOptions::comments(comment))
        },
    );
    map(
        rule! {
            #enabled
            | #webhook
            | #comment
        },
        |opts| opts,
    )(i)
}<|MERGE_RESOLUTION|>--- conflicted
+++ resolved
@@ -2045,13 +2045,8 @@
             | #rename_table : "`RENAME TABLE [<database>.]<table> TO <new_table>`"
             | #truncate_table : "`TRUNCATE TABLE [<database>.]<table>`"
             | #optimize_table : "`OPTIMIZE TABLE [<database>.]<table> (ALL | PURGE | COMPACT [SEGMENT])`"
-<<<<<<< HEAD
-            | #vacuum_table : "`VACUUM TABLE [<database>.]<table> [RETAIN number HOURS] [DRY RUN]`"
-            | #vacuum_drop_table : "`VACUUM DROP TABLE [FROM [<catalog>.]<database>] [RETAIN number HOURS] [DRY RUN]`"
-=======
             | #vacuum_table : "`VACUUM TABLE [<database>.]<table> [RETAIN number HOURS] [DRY RUN | DRY RUN SUMMARY]`"
             | #vacuum_drop_table : "`VACUUM DROP TABLE [FROM [<catalog>.]<database>] [RETAIN number HOURS] [DRY RUN | DRY RUN SUMMARY]`"
->>>>>>> e54cd2f5
             | #analyze_table : "`ANALYZE TABLE [<database>.]<table>`"
             | #exists_table : "`EXISTS TABLE [<database>.]<table>`"
             | #show_table_functions : "`SHOW TABLE_FUNCTIONS [<show_limit>]`"
