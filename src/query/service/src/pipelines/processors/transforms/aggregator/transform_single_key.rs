// Copyright 2021 Datafuse Labs
//
// Licensed under the Apache License, Version 2.0 (the "License");
// you may not use this file except in compliance with the License.
// You may obtain a copy of the License at
//
//     http://www.apache.org/licenses/LICENSE-2.0
//
// Unless required by applicable law or agreed to in writing, software
// distributed under the License is distributed on an "AS IS" BASIS,
// WITHOUT WARRANTIES OR CONDITIONS OF ANY KIND, either express or implied.
// See the License for the specific language governing permissions and
// limitations under the License.

use std::alloc::Layout;
use std::borrow::BorrowMut;
use std::sync::Arc;
use std::vec;

use bumpalo::Bump;
use common_catalog::plan::AggIndexMeta;
use common_exception::ErrorCode;
use common_exception::Result;
use common_expression::types::string::StringColumn;
use common_expression::types::DataType;
use common_expression::BlockEntry;
use common_expression::BlockMetaInfoDowncast;
use common_expression::Column;
use common_expression::ColumnBuilder;
use common_expression::DataBlock;
use common_expression::Scalar;
use common_expression::Value;
use common_functions::aggregates::AggregateFunctionRef;
use common_functions::aggregates::StateAddr;
use common_pipeline_core::processors::port::InputPort;
use common_pipeline_core::processors::port::OutputPort;
use common_pipeline_core::processors::Processor;
use common_pipeline_transforms::processors::transforms::transform_accumulating::AccumulatingTransform;
use common_pipeline_transforms::processors::transforms::transform_accumulating::AccumulatingTransformer;

use crate::pipelines::processors::AggregatorParams;

/// SELECT COUNT | SUM FROM table;
pub struct PartialSingleStateAggregator {
    #[allow(dead_code)]
    arena: Bump,
    places: Vec<StateAddr>,
    arg_indices: Vec<Vec<usize>>,
    funcs: Vec<AggregateFunctionRef>,
}

impl PartialSingleStateAggregator {
    pub fn try_create(
        input: Arc<InputPort>,
        output: Arc<OutputPort>,
        params: &Arc<AggregatorParams>,
    ) -> Result<Box<dyn Processor>> {
        assert!(!params.offsets_aggregate_states.is_empty());

        let arena = Bump::new();
        let layout = params
            .layout
            .ok_or_else(|| ErrorCode::LayoutError("layout shouldn't be None"))?;

        let place: StateAddr = arena.alloc_layout(layout).into();
        let temp_place: StateAddr = arena.alloc_layout(layout).into();
        let mut places = Vec::with_capacity(params.offsets_aggregate_states.len());

        for (idx, func) in params.aggregate_functions.iter().enumerate() {
            let arg_place = place.next(params.offsets_aggregate_states[idx]);
            func.init_state(arg_place);
            places.push(arg_place);

            let state_place = temp_place.next(params.offsets_aggregate_states[idx]);
            func.init_state(state_place);
        }

        Ok(AccumulatingTransformer::create(
            input,
            output,
            PartialSingleStateAggregator {
                arena,
                places,
                funcs: params.aggregate_functions.clone(),
                arg_indices: params.aggregate_functions_arguments.clone(),
            },
        ))
    }
}

impl AccumulatingTransform for PartialSingleStateAggregator {
    const NAME: &'static str = "AggregatorPartialTransform";

    fn transform(&mut self, block: DataBlock) -> Result<Vec<DataBlock>> {
        let is_agg_index_block = block
            .get_meta()
            .and_then(AggIndexMeta::downcast_ref_from)
            .map(|index| index.is_agg)
            .unwrap_or_default();

        let block = block.convert_to_full();

        for (idx, func) in self.funcs.iter().enumerate() {
            let mut arg_columns = vec![];
            for index in self.arg_indices[idx].iter() {
                arg_columns.push(
                    block
                        .get_by_offset(*index)
                        .value
                        .as_column()
                        .unwrap()
                        .clone(),
                );
            }
            let place = self.places[idx];
            if is_agg_index_block {
                // Aggregation states are in the back of the block.
                let agg_index = block.num_columns() - self.funcs.len() + idx;
<<<<<<< HEAD
                let agg_state = block.get_by_offset(agg_index).value.as_column().unwrap();

                func.batch_merge_single(place, agg_state)?;
=======
                let agg_state = block
                    .get_by_offset(agg_index)
                    .value
                    .as_column()
                    .unwrap()
                    .as_string()
                    .unwrap();
                for (_, mut raw_state) in agg_state.iter().enumerate() {
                    func.merge(place, &mut raw_state)?;
                }
>>>>>>> 048da2e4
            } else {
                func.accumulate(place, &arg_columns, None, block.num_rows())?;
            }
        }

        Ok(vec![])
    }

    fn on_finish(&mut self, generate_data: bool) -> Result<Vec<DataBlock>> {
        let mut generate_data_block = vec![];

        if generate_data {
            let mut columns = Vec::with_capacity(self.funcs.len());

            for (idx, func) in self.funcs.iter().enumerate() {
                let place = self.places[idx];

                let mut data = Vec::with_capacity(4);
                func.serialize(place, &mut data)?;
                columns.push(BlockEntry::new(
                    DataType::String,
                    Value::Scalar(Scalar::String(data)),
                ));
            }

            generate_data_block = vec![DataBlock::new(columns, 1)];
        }

        // destroy states
        for (place, func) in self.places.iter().zip(self.funcs.iter()) {
            if func.need_manual_drop_state() {
                unsafe { func.drop_state(*place) }
            }
        }

        Ok(generate_data_block)
    }
}

/// SELECT COUNT | SUM FROM table;
pub struct FinalSingleStateAggregator {
    arena: Bump,
    layout: Layout,
<<<<<<< HEAD
    to_merge_data: Vec<Vec<Column>>,
=======
    to_merge_data: Vec<Vec<StringColumn>>,
>>>>>>> 048da2e4
    funcs: Vec<AggregateFunctionRef>,
    offsets_aggregate_states: Vec<usize>,
}

impl FinalSingleStateAggregator {
    pub fn try_create(
        input: Arc<InputPort>,
        output: Arc<OutputPort>,
        params: &Arc<AggregatorParams>,
    ) -> Result<Box<dyn Processor>> {
        assert!(!params.offsets_aggregate_states.is_empty());

        let arena = Bump::new();
        let layout = params
            .layout
            .ok_or_else(|| ErrorCode::LayoutError("layout shouldn't be None"))?;

        Ok(AccumulatingTransformer::create(
            input,
            output,
            FinalSingleStateAggregator {
                arena,
                layout,
                funcs: params.aggregate_functions.clone(),
                to_merge_data: vec![vec![]; params.aggregate_functions.len()],
                offsets_aggregate_states: params.offsets_aggregate_states.clone(),
            },
        ))
    }

    fn new_places(&self) -> Vec<StateAddr> {
        let place: StateAddr = self.arena.alloc_layout(self.layout).into();
        self.funcs
            .iter()
            .enumerate()
            .map(|(idx, func)| {
                let arg_place = place.next(self.offsets_aggregate_states[idx]);
                func.init_state(arg_place);
                arg_place
            })
            .collect()
    }
}

impl AccumulatingTransform for FinalSingleStateAggregator {
    const NAME: &'static str = "AggregatorFinalTransform";

    fn transform(&mut self, block: DataBlock) -> Result<Vec<DataBlock>> {
        if !block.is_empty() {
            let block = block.convert_to_full();

            for (index, _) in self.funcs.iter().enumerate() {
                let binary_array = block.get_by_offset(index).value.as_column().unwrap();
<<<<<<< HEAD
=======
                let binary_array = binary_array.as_string().ok_or_else(|| {
                    ErrorCode::IllegalDataType("binary array should be string type")
                })?;

>>>>>>> 048da2e4
                self.to_merge_data[index].push(binary_array.clone());
            }
        }

        Ok(vec![])
    }

    fn on_finish(&mut self, generate_data: bool) -> Result<Vec<DataBlock>> {
        let mut generate_data_block = vec![];

        if generate_data {
            let mut aggr_values = {
                let mut builders = vec![];
                for func in &self.funcs {
                    let data_type = func.return_type()?;
                    builders.push(ColumnBuilder::with_capacity(&data_type, 1));
                }
                builders
            };

            let main_places = self.new_places();
            for (index, func) in self.funcs.iter().enumerate() {
                let main_place = main_places[index];
<<<<<<< HEAD
                for col in self.to_merge_data[index].iter() {
                    func.batch_merge_single(main_place, col)?;
=======

                for col in self.to_merge_data[index].iter() {
                    let mut data = unsafe { col.index_unchecked(0) };
                    func.merge(main_place, &mut data)?;
>>>>>>> 048da2e4
                }
                let array = aggr_values[index].borrow_mut();
                func.merge_result(main_place, array)?;
            }

            let mut columns = Vec::with_capacity(self.funcs.len());
            for builder in aggr_values {
                columns.push(builder.build());
            }

            // destroy states
            for (place, func) in main_places.iter().zip(self.funcs.iter()) {
                if func.need_manual_drop_state() {
                    unsafe { func.drop_state(*place) }
                }
            }

            generate_data_block = vec![DataBlock::new_from_columns(columns)];
        }

        Ok(generate_data_block)
    }
}<|MERGE_RESOLUTION|>--- conflicted
+++ resolved
@@ -116,22 +116,9 @@
             if is_agg_index_block {
                 // Aggregation states are in the back of the block.
                 let agg_index = block.num_columns() - self.funcs.len() + idx;
-<<<<<<< HEAD
                 let agg_state = block.get_by_offset(agg_index).value.as_column().unwrap();
 
                 func.batch_merge_single(place, agg_state)?;
-=======
-                let agg_state = block
-                    .get_by_offset(agg_index)
-                    .value
-                    .as_column()
-                    .unwrap()
-                    .as_string()
-                    .unwrap();
-                for (_, mut raw_state) in agg_state.iter().enumerate() {
-                    func.merge(place, &mut raw_state)?;
-                }
->>>>>>> 048da2e4
             } else {
                 func.accumulate(place, &arg_columns, None, block.num_rows())?;
             }
@@ -175,11 +162,7 @@
 pub struct FinalSingleStateAggregator {
     arena: Bump,
     layout: Layout,
-<<<<<<< HEAD
     to_merge_data: Vec<Vec<Column>>,
-=======
-    to_merge_data: Vec<Vec<StringColumn>>,
->>>>>>> 048da2e4
     funcs: Vec<AggregateFunctionRef>,
     offsets_aggregate_states: Vec<usize>,
 }
@@ -233,13 +216,6 @@
 
             for (index, _) in self.funcs.iter().enumerate() {
                 let binary_array = block.get_by_offset(index).value.as_column().unwrap();
-<<<<<<< HEAD
-=======
-                let binary_array = binary_array.as_string().ok_or_else(|| {
-                    ErrorCode::IllegalDataType("binary array should be string type")
-                })?;
-
->>>>>>> 048da2e4
                 self.to_merge_data[index].push(binary_array.clone());
             }
         }
@@ -263,15 +239,8 @@
             let main_places = self.new_places();
             for (index, func) in self.funcs.iter().enumerate() {
                 let main_place = main_places[index];
-<<<<<<< HEAD
                 for col in self.to_merge_data[index].iter() {
                     func.batch_merge_single(main_place, col)?;
-=======
-
-                for col in self.to_merge_data[index].iter() {
-                    let mut data = unsafe { col.index_unchecked(0) };
-                    func.merge(main_place, &mut data)?;
->>>>>>> 048da2e4
                 }
                 let array = aggr_values[index].borrow_mut();
                 func.merge_result(main_place, array)?;
