--- conflicted
+++ resolved
@@ -17,11 +17,7 @@
 common-expression = { path = "../../expression" }
 common-metrics = { path = "../../../common/metrics" }
 
-<<<<<<< HEAD
-chrono = "0.4"
-=======
 chrono = { workspace = true }
->>>>>>> d8ce9449
 metrics = "0.20.1"
 once_cell = "1.15.0"
 parking_lot = "0.12.1"
