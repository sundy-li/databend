// Copyright 2023 Datafuse Labs.
//
// Licensed under the Apache License, Version 2.0 (the "License");
// you may not use this file except in compliance with the License.
// You may obtain a copy of the License at
//
//     http://www.apache.org/licenses/LICENSE-2.0
//
// Unless required by applicable law or agreed to in writing, software
// distributed under the License is distributed on an "AS IS" BASIS,
// WITHOUT WARRANTIES OR CONDITIONS OF ANY KIND, either express or implied.
// See the License for the specific language governing permissions and
// limitations under the License.
//

use std::sync::Arc;

use common_base::base::GlobalInstance;
use common_config::QueryConfig;
use common_exception::Result;
use storages_common_cache::InMemoryCacheBuilder;
use storages_common_cache::InMemoryItemCacheHolder;

use crate::caches::BloomIndexFilterCache;
use crate::caches::BloomIndexMetaCache;
use crate::caches::FileMetaDataCache;
use crate::caches::SegmentInfoCache;
use crate::caches::TableSnapshotCache;
use crate::caches::TableSnapshotStatisticCache;
use crate::FdCache;

static DEFAULT_FILE_META_DATA_CACHE_ITEMS: u64 = 3000;

/// Where all the caches reside
pub struct CacheManager {
    table_snapshot_cache: Option<TableSnapshotCache>,
    table_statistic_cache: Option<TableSnapshotStatisticCache>,
    segment_info_cache: Option<SegmentInfoCache>,
    bloom_index_filter_cache: Option<BloomIndexFilterCache>,
    bloom_index_meta_cache: Option<BloomIndexMetaCache>,
    file_meta_data_cache: Option<FileMetaDataCache>,

    fd_cache: Option<FdCache>,
}

impl CacheManager {
    /// Initialize the caches according to the relevant configurations.
    ///
    /// For convenience, ids of cluster and tenant are also kept
    pub fn init(config: &QueryConfig) -> Result<()> {
        if !config.table_meta_cache_enabled {
            GlobalInstance::set(Arc::new(Self {
                table_snapshot_cache: None,
                segment_info_cache: None,
                bloom_index_filter_cache: None,
                bloom_index_meta_cache: None,
                file_meta_data_cache: None,
                table_statistic_cache: None,
                fd_cache: None,
            }));
        } else {
            let table_snapshot_cache = Self::new_item_cache(config.table_cache_snapshot_count);
            let table_statistic_cache = Self::new_item_cache(config.table_cache_statistic_count);
            let segment_info_cache = Self::new_item_cache(config.table_cache_segment_count);
            let bloom_index_filter_cache =
                Self::new_item_cache(config.table_cache_bloom_index_filter_count);
            let bloom_index_meta_cache =
                Self::new_item_cache(config.table_cache_bloom_index_meta_count);
            let file_meta_data_cache = Self::new_item_cache(DEFAULT_FILE_META_DATA_CACHE_ITEMS);
            let fd_cache = Self::new_item_cache(DEFAULT_FILE_META_DATA_CACHE_ITEMS);
            
            GlobalInstance::set(Arc::new(Self {
                table_snapshot_cache,
                segment_info_cache,
                bloom_index_filter_cache,
                bloom_index_meta_cache,
                file_meta_data_cache,
                table_statistic_cache,
                fd_cache,
            }));
        }

        Ok(())
    }

    pub fn instance() -> Arc<CacheManager> {
        GlobalInstance::get()
    }

    pub fn get_table_snapshot_cache(&self) -> Option<TableSnapshotCache> {
        self.table_snapshot_cache.clone()
    }

    pub fn get_table_snapshot_statistics_cache(&self) -> Option<TableSnapshotStatisticCache> {
        self.table_statistic_cache.clone()
    }

    pub fn get_table_segment_cache(&self) -> Option<SegmentInfoCache> {
        self.segment_info_cache.clone()
    }

    pub fn get_bloom_index_filter_cache(&self) -> Option<BloomIndexFilterCache> {
        self.bloom_index_filter_cache.clone()
    }

    pub fn get_bloom_index_meta_cache(&self) -> Option<BloomIndexMetaCache> {
        self.bloom_index_meta_cache.clone()
    }

    pub fn get_file_meta_data_cache(&self) -> Option<FileMetaDataCache> {
        self.file_meta_data_cache.clone()
    }

<<<<<<< HEAD
    pub fn get_fd_cache(&self) -> Option<FdCache> {
        self.fd_cache.clone()
    }

    fn new_item_cache<T>(capacity: u64) -> Option<InMemoryItemCacheHolder<T>> {
=======
    fn new_item_cache<T: Send + Sync + 'static>(
        capacity: u64,
    ) -> Option<InMemoryItemCacheHolder<T>> {
>>>>>>> ab4f6720
        if capacity > 0 {
            Some(InMemoryCacheBuilder::new_item_cache(capacity))
        } else {
            None
        }
    }
}<|MERGE_RESOLUTION|>--- conflicted
+++ resolved
@@ -18,6 +18,7 @@
 use common_base::base::GlobalInstance;
 use common_config::QueryConfig;
 use common_exception::Result;
+use storages_common_cache::InMemoryBytesCacheHolder;
 use storages_common_cache::InMemoryCacheBuilder;
 use storages_common_cache::InMemoryItemCacheHolder;
 
@@ -41,6 +42,7 @@
     file_meta_data_cache: Option<FileMetaDataCache>,
 
     fd_cache: Option<FdCache>,
+    data_cache: Option<InMemoryBytesCacheHolder>,
 }
 
 impl CacheManager {
@@ -57,6 +59,7 @@
                 file_meta_data_cache: None,
                 table_statistic_cache: None,
                 fd_cache: None,
+                data_cache: None,
             }));
         } else {
             let table_snapshot_cache = Self::new_item_cache(config.table_cache_snapshot_count);
@@ -77,6 +80,7 @@
                 file_meta_data_cache,
                 table_statistic_cache,
                 fd_cache,
+                data_cache: Some(InMemoryBytesCacheHolder::new(6 * 1024 * 1024 * 1024)),
             }));
         }
 
@@ -111,17 +115,17 @@
         self.file_meta_data_cache.clone()
     }
 
-<<<<<<< HEAD
     pub fn get_fd_cache(&self) -> Option<FdCache> {
         self.fd_cache.clone()
     }
+    
+    pub fn get_data_cache(&self) -> Option<InMemoryBytesCacheHolder> {
+        self.data_cache.clone()
+    }
 
-    fn new_item_cache<T>(capacity: u64) -> Option<InMemoryItemCacheHolder<T>> {
-=======
     fn new_item_cache<T: Send + Sync + 'static>(
         capacity: u64,
     ) -> Option<InMemoryItemCacheHolder<T>> {
->>>>>>> ab4f6720
         if capacity > 0 {
             Some(InMemoryCacheBuilder::new_item_cache(capacity))
         } else {
